--- conflicted
+++ resolved
@@ -1,4 +1,3 @@
-<<<<<<< HEAD
 ARG JDK_IMAGE=airbyte/airbyte-base-java-image:2.0.2
 FROM ${JDK_IMAGE} AS connector-atelier-server
 
@@ -12,10 +11,6 @@
     xz-dev \
     git \
     bash
-=======
-ARG BASE_IMAGE=airbyte/airbyte-base-java-python-image:1.0
-FROM ${BASE_IMAGE} AS connector-atelier-server
->>>>>>> a6be7b83
 
 # Set up CDK requirements
 ARG CDK_VERSION=0.44.0
