--- conflicted
+++ resolved
@@ -3,11 +3,7 @@
 
 ARG DOCKER_BUILD_ARCH=amd64
 
-<<<<<<< HEAD
-RUN apk add jq tar curl
-=======
 RUN apk add jq tar
->>>>>>> 6c855d92
 
 RUN wget "https://dl.k8s.io/release/$(wget -qO- https://dl.k8s.io/release/stable.txt)/bin/linux/${DOCKER_BUILD_ARCH}/kubectl" \
         && chmod +x kubectl && mv kubectl /usr/local/bin/
