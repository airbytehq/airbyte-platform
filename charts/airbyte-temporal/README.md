# temporal

![Version: 0.67.17](https://img.shields.io/badge/Version-0.67.17-informational?style=flat-square) ![Type: application](https://img.shields.io/badge/Type-application-informational?style=flat-square) ![AppVersion: dev](https://img.shields.io/badge/AppVersion-dev-informational?style=flat-square)

Helm chart to deploy airbyte-temporal

## Requirements

| Repository | Name | Version |
|------------|------|---------|
| https://charts.bitnami.com/bitnami | common | 1.x.x |

## Values

| Key | Type | Default | Description |
|-----|------|---------|-------------|
| affinity | object | `{}` |  |
| containerSecurityContext | object | `{}` |  |
| enabled | bool | `true` |  |
| env_vars | object | `{}` |  |
| extraContainers | list | `[]` |  |
| extraEnv | list | `[]` |  |
| extraInitContainers | list | `[]` |  |
| extraLabels | object | `{}` |  |
| extraSelectorLabels | object | `{}` |  |
| extraVolumeMounts | list | `[]` |  |
| extraVolumes | list | `[]` |  |
| global.configMapName | string | `""` |  |
| global.database.secretName | string | `""` |  |
| global.database.secretValue | string | `""` |  |
<<<<<<< HEAD
| global.database.type | string | `"internal"` |  |
| global.database.ssl.enabled | bool | `"true"` |  |
| global.deploymentMode | string | `"oss"` |  |
=======
| global.edition       | string | `"community"`                 |  |
>>>>>>> 728d18d5
| global.extraContainers | list | `[]` |  |
| global.extraLabels | object | `{}` |  |
| global.extraSelectorLabels | object | `{}` |  |
| global.secretName | string | `""` |  |
| global.serviceAccountName | string | `"placeholderServiceAccount"` |  |
| image.pullPolicy | string | `"IfNotPresent"` |  |
| image.repository | string | `"temporalio/auto-setup"` |  |
| image.tag | string | `"1.26"` |  |
| livenessProbe.enabled | bool | `true` |  |
| livenessProbe.failureThreshold | int | `3` |  |
| livenessProbe.initialDelaySeconds | int | `5` |  |
| livenessProbe.periodSeconds | int | `30` |  |
| livenessProbe.successThreshold | int | `1` |  |
| livenessProbe.timeoutSeconds | int | `1` |  |
| nodeSelector | object | `{}` |  |
| podAnnotations | object | `{}` |  |
| podLabels | object | `{}` |  |
| readinessProbe.enabled | bool | `true` |  |
| readinessProbe.failureThreshold | int | `3` |  |
| readinessProbe.initialDelaySeconds | int | `5` |  |
| readinessProbe.periodSeconds | int | `30` |  |
| readinessProbe.successThreshold | int | `1` |  |
| readinessProbe.timeoutSeconds | int | `1` |  |
| replicaCount | int | `1` |  |
| resources.limits | object | `{}` |  |
| resources.requests | object | `{}` |  |
| secrets | object | `{}` |  |
| service.port | int | `7233` |  |
| service.type | string | `"ClusterIP"` |  |
| tolerations | list | `[]` |  |<|MERGE_RESOLUTION|>--- conflicted
+++ resolved
@@ -28,13 +28,10 @@
 | global.configMapName | string | `""` |  |
 | global.database.secretName | string | `""` |  |
 | global.database.secretValue | string | `""` |  |
-<<<<<<< HEAD
 | global.database.type | string | `"internal"` |  |
 | global.database.ssl.enabled | bool | `"true"` |  |
 | global.deploymentMode | string | `"oss"` |  |
-=======
 | global.edition       | string | `"community"`                 |  |
->>>>>>> 728d18d5
 | global.extraContainers | list | `[]` |  |
 | global.extraLabels | object | `{}` |  |
 | global.extraSelectorLabels | object | `{}` |  |
