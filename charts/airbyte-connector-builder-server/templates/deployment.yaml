---
apiVersion: apps/v1
kind: Deployment
metadata:
  name: {{ include "common.names.fullname" . }}
  labels:
    {{- include "airbyte.labels" . | nindent 4 }}
spec:
  replicas: {{ .Values.replicaCount }}
  selector:
    matchLabels:
      {{- include "airbyte.selectorLabels" . | nindent 6 }}
      {{- if .Values.extraSelectorLabels }}
      {{ toYaml (mergeOverwrite .Values.extraSelectorLabels .Values.global.extraSelectorLabels) | nindent 6 }}
      {{- end }}
  strategy:
    type: {{ .Values.deploymentStrategyType }}
  template:
    metadata:
      labels:
        {{- include "airbyte.selectorLabels" . | nindent 8 }}
        {{- if .Values.extraSelectorLabels }}
        {{ toYaml (mergeOverwrite .Values.extraSelectorLabels .Values.global.extraSelectorLabels) | nindent 8 }}
        {{- end }}
        {{- if .Values.podLabels }}
          {{- include "common.tplvalues.render" (dict "value" .Values.podLabels "context" $) | nindent 8 }}
        {{- end }}
      {{- if .Values.podAnnotations }}
      annotations:
        {{- include "common.tplvalues.render" (dict "value" .Values.podAnnotations "context" $) | nindent 8 }}
      {{- end }}
    spec:
      serviceAccountName: {{ .Values.global.serviceAccountName }}
      {{- if .Values.global.imagePullSecrets }}
      imagePullSecrets:
        {{- range .Values.global.imagePullSecrets }}
          {{- printf "- name: %s" .name | nindent 8 }}
        {{- end }}
      {{- end }}
      {{- if .Values.nodeSelector }}
      nodeSelector: {{- include "common.tplvalues.render" (dict "value" .Values.nodeSelector "context" $) | nindent 8 }}
      {{- end }}
      {{- if .Values.tolerations }}
      tolerations: {{- include "common.tplvalues.render" (dict "value" .Values.tolerations "context" $) | nindent 8 }}
      {{- end }}
      {{- if .Values.affinity }}
      affinity: {{- include "common.tplvalues.render" (dict "value" .Values.affinity "context" $) | nindent 8 }}
      {{- end }}
      {{- if .Values.extraInitContainers }}
      initContainers:
      {{- toYaml .Values.extraInitContainers | nindent 6 }}
      {{- end }}
      containers:
      - name: airbyte-connector-builder-server
        image: {{ printf "%s:%s" .Values.image.repository (include "connector-builder-server.imageTag" .) }}
        imagePullPolicy: "{{ .Values.image.pullPolicy }}"
        env:
        {{- if .Values.debug.enabled }}
        - name: JAVA_TOOL_OPTIONS
          value: "-Xdebug -agentlib:jdwp=transport=dt_socket,address=0.0.0.0:{{ .Values.debug.remoteDebugPort }},server=y,suspend=n"
        {{- end}}
        {{- if eq .Values.global.deploymentMode "oss"  }}
        - name: AIRBYTE_VERSION
          valueFrom:
            configMapKeyRef:
              name: {{ .Release.Name }}-airbyte-env
              key: AIRBYTE_VERSION
        - name: MICROMETER_METRICS_ENABLED
          valueFrom:
            configMapKeyRef:
              name: {{ .Release.Name }}-airbyte-env
              key: MICROMETER_METRICS_ENABLED
        - name: MICROMETER_METRICS_STATSD_FLAVOR
          valueFrom:
            configMapKeyRef:
              name: {{ .Release.Name }}-airbyte-env
              key: MICROMETER_METRICS_STATSD_FLAVOR
        - name: SEGMENT_WRITE_KEY
          valueFrom:
            configMapKeyRef:
              name: {{ .Release.Name }}-airbyte-env
              key: SEGMENT_WRITE_KEY
        - name: STATSD_HOST
          valueFrom:
            configMapKeyRef:
              name: {{ .Release.Name }}-airbyte-env
              key: STATSD_HOST
        - name: STATSD_PORT
          valueFrom:
            configMapKeyRef:
              name: {{ .Release.Name }}-airbyte-env
              key: STATSD_PORT
        - name: TRACKING_STRATEGY
          valueFrom:
            configMapKeyRef:
              name: {{ .Release.Name }}-airbyte-env
              key: TRACKING_STRATEGY
        {{- end }}

        # Values from secret
        {{- if .Values.secrets }}
        {{- range $k, $v := .Values.secrets }}
        - name: {{ $k }}
          valueFrom:
            secretKeyRef:
              name: server-secrets
              key: {{ $k }}
        {{- end }}
        {{- end }}

        # Values from env
        {{- if or .Values.env_vars .Values.global.env_vars }}
        {{- range $k, $v := mergeOverwrite .Values.env_vars .Values.global.env_vars }}
        - name: {{ $k }}
          value: {{ $v | quote }}
        {{- end }}
        {{- end }}

        # Values from extraEnv for more compability(if you want to use external secret source or other stuff)
        {{- if .Values.extraEnv }}
        {{- toYaml .Values.extraEnv | nindent 8 }}
        {{- end }}

        {{- if .Values.livenessProbe.enabled }}
        livenessProbe:
          httpGet:
            path: /v1/health
            port: http
          initialDelaySeconds: {{ .Values.livenessProbe.initialDelaySeconds }}
          periodSeconds: {{ .Values.livenessProbe.periodSeconds }}
          timeoutSeconds: {{ .Values.livenessProbe.timeoutSeconds }}
          successThreshold: {{ .Values.livenessProbe.successThreshold }}
          failureThreshold: {{ .Values.livenessProbe.failureThreshold }}
        {{- end }}
        {{- if .Values.readinessProbe.enabled }}
        readinessProbe:
          httpGet:
            path: /v1/health
            port: http
          initialDelaySeconds: {{ .Values.readinessProbe.initialDelaySeconds }}
          periodSeconds: {{ .Values.readinessProbe.periodSeconds }}
          timeoutSeconds: {{ .Values.readinessProbe.timeoutSeconds }}
          successThreshold: {{ .Values.readinessProbe.successThreshold }}
          failureThreshold: {{ .Values.readinessProbe.failureThreshold }}
        {{- end }}

        ports:
        - name: http
<<<<<<< HEAD
          containerPort: {{ .Values.ports.http }}
=======
          containerPort: 8080
>>>>>>> d4e64e0a
          protocol: TCP
        {{- if .Values.debug.enabled }}
        - name: debug 
          containerPort: {{ .Values.debug.remoteDebugPort }}
          protocol: TCP
        {{- end}}
        {{- if .Values.resources }}
        resources: {{- toYaml .Values.resources | nindent 10 }}
        {{- end }}
        {{- if .Values.containerSecurityContext }}
        securityContext: {{- toYaml .Values.containerSecurityContext | nindent 10 }}
        {{- end }}
        volumeMounts:
        {{- if .Values.extraVolumeMounts }}
          {{ toYaml .Values.extraVolumeMounts | nindent 8 }}
        {{- end }}
        {{- if .Values.global.extraVolumeMounts }}
          {{ toYaml .Values.global.extraVolumeMounts | nindent 8 }}
        {{- end }}
      {{- if .Values.extraContainers }}
        {{ toYaml .Values.extraContainers | nindent 6 }}
      {{- end }}
      {{- if .Values.global.extraContainers }}
        {{ toYaml .Values.global.extraContainers | nindent 6 }}
      {{- end }}
      securityContext: {{- toYaml .Values.podSecurityContext | nindent 8 }}
      volumes:
      {{- if .Values.extraVolumes }}
{{ toYaml .Values.extraVolumes | nindent 6 }}
      {{- end }}<|MERGE_RESOLUTION|>--- conflicted
+++ resolved
@@ -146,11 +146,7 @@
 
         ports:
         - name: http
-<<<<<<< HEAD
           containerPort: {{ .Values.ports.http }}
-=======
-          containerPort: 8080
->>>>>>> d4e64e0a
           protocol: TCP
         {{- if .Values.debug.enabled }}
         - name: debug 
