apiVersion: apps/v1
kind: Deployment
metadata:
  name: {{ include "common.names.fullname" . }}
  labels:
    {{- include "airbyte.labels" . | nindent 4 }}
    {{- if .Values.extraLabels }}
    {{ toYaml (mergeOverwrite .Values.extraLabels .Values.global.extraLabels) | nindent 4 }}
    {{- end }}
spec:
  replicas: {{ .Values.replicaCount }}
  selector:
    matchLabels:
      {{- include "airbyte.selectorLabels" . | nindent 6 }}
      {{- if .Values.extraSelectorLabels }}
      {{ toYaml (mergeOverwrite .Values.extraSelectorLabels .Values.global.extraSelectorLabels) | nindent 6 }}
      {{- end }}
  template:
    metadata:
      labels:
        {{- include "airbyte.selectorLabels" . | nindent 8 }}
        {{- if .Values.extraSelectorLabels }}
        {{ toYaml (mergeOverwrite .Values.extraSelectorLabels .Values.global.extraSelectorLabels) | nindent 8 }}
        {{- end }}
        {{- if .Values.podLabels }}
          {{- include "common.tplvalues.render" (dict "value" .Values.podLabels "context" $) | nindent 8 }}
        {{- end }}
      {{- if .Values.podAnnotations }}
      annotations:
        {{- include "common.tplvalues.render" (dict "value" .Values.podAnnotations "context" $) | nindent 8 }}
      {{- end }}
    spec:
      serviceAccountName: {{ .Values.global.serviceAccountName }}
      automountServiceAccountToken: true
      {{- if .Values.global.imagePullSecrets }}
      imagePullSecrets:
        {{- range .Values.global.imagePullSecrets }}
          {{- printf "- name: %s" .name | nindent 8 }}
        {{- end }}
      {{- end }}
      {{- if .Values.nodeSelector }}
      nodeSelector: {{- include "common.tplvalues.render" (dict "value" .Values.nodeSelector "context" $) | nindent 8 }}
      {{- end }}
      {{- if .Values.tolerations }}
      tolerations: {{- include "common.tplvalues.render" (dict "value" .Values.tolerations "context" $) | nindent 8 }}
      {{- end }}
      {{- if .Values.affinity }}
      affinity: {{- include "common.tplvalues.render" (dict "value" .Values.affinity "context" $) | nindent 8 }}
      {{- end }}
      {{- if .Values.extraInitContainers }}
      initContainers:
      {{- toYaml .Values.extraInitContainers | nindent 6 }}
      {{- end }}
      containers:
      - name: airbyte-worker-container
        image: {{ printf "%s:%s" .Values.image.repository (include "worker.imageTag" .) }}
        imagePullPolicy: "{{ .Values.image.pullPolicy }}"
        env:
        {{- if .Values.debug.enabled }}
        - name: JAVA_TOOL_OPTIONS
          value: "-Xdebug -agentlib:jdwp=transport=dt_socket,address=0.0.0.0:{{ .Values.debug.remoteDebugPort }},server=y,suspend=n"
        {{- end}}
        {{- if eq .Values.global.deploymentMode "oss"  }}
        - name: AIRBYTE_VERSION
          valueFrom:
            configMapKeyRef:
              name: {{ .Release.Name }}-airbyte-env
              key: AIRBYTE_VERSION
        - name: CONFIG_ROOT
          valueFrom:
            configMapKeyRef:
              name: {{ .Release.Name }}-airbyte-env
              key: CONFIG_ROOT
        - name: DATABASE_HOST
          valueFrom:
            configMapKeyRef:
              name: {{ .Release.Name }}-airbyte-env
              key: DATABASE_HOST
        - name: DATABASE_PORT
          valueFrom:
            configMapKeyRef:
              name: {{ .Release.Name }}-airbyte-env
              key: DATABASE_PORT
        - name: DATABASE_PASSWORD
          valueFrom:
            secretKeyRef:
                name: {{ .Values.global.database.secretName | default (printf "%s-airbyte-secrets" .Release.Name ) }}
                key: {{ .Values.global.database.secretValue | default "DATABASE_PASSWORD" }}
        - name: DATABASE_URL
          valueFrom:
            configMapKeyRef:
              name: {{ .Release.Name }}-airbyte-env
              key: DATABASE_URL
        - name: DATABASE_USER
          valueFrom:
            secretKeyRef:
              name: {{ .Release.Name }}-airbyte-secrets
              key: DATABASE_USER
        - name: TRACKING_STRATEGY
          valueFrom:
            configMapKeyRef:
              name: {{ .Release.Name }}-airbyte-env
              key: TRACKING_STRATEGY
        - name: WORKSPACE_DOCKER_MOUNT
          value: workspace
        - name: WORKSPACE_ROOT
          valueFrom:
            configMapKeyRef:
              name: {{ .Release.Name }}-airbyte-env
              key: WORKSPACE_ROOT
        - name: LOCAL_ROOT
          valueFrom:
            configMapKeyRef:
              name: {{ .Release.Name }}-airbyte-env
              key: LOCAL_ROOT
        - name: WEBAPP_URL
          valueFrom:
            configMapKeyRef:
              name: {{ .Release.Name }}-airbyte-env
              key: WEBAPP_URL
        - name: TEMPORAL_HOST
          valueFrom:
            configMapKeyRef:
              name: {{ .Release.Name }}-airbyte-env
              key: TEMPORAL_HOST
        - name: TEMPORAL_WORKER_PORTS
          valueFrom:
            configMapKeyRef:
              name: {{ .Release.Name }}-airbyte-env
              key: TEMPORAL_WORKER_PORTS
        - name: LOG_LEVEL
          value: "{{ .Values.log.level }}"
        - name: JOB_KUBE_NAMESPACE
          valueFrom:
            fieldRef:
              fieldPath: metadata.namespace
<<<<<<< HEAD
        - name: JOB_KUBE_NAMESPACE
          value: "{{ .Values.global.jobs.kube.service_account }}"
=======
        - name: JOB_KUBE_SERVICEACCOUNT
          value: {{ .Values.global.serviceAccountName }}
>>>>>>> 0dc82659
        {{- if $.Values.global.jobs.kube.annotations }}
        - name: JOB_KUBE_ANNOTATIONS
          valueFrom:
            configMapKeyRef:
              name: {{ .Release.Name }}-airbyte-env
              key: JOB_KUBE_ANNOTATIONS
        {{- end }}
        {{- if $.Values.global.jobs.kube.nodeSelector }}
        - name: JOB_KUBE_NODE_SELECTORS
          valueFrom:
            configMapKeyRef:
              name: {{ .Release.Name }}-airbyte-env
              key: JOB_KUBE_NODE_SELECTORS
        {{- end }}
        {{- if $.Values.global.jobs.kube.tolerations }}
        - name: JOB_KUBE_TOLERATIONS
          valueFrom:
            configMapKeyRef:
              name: {{ .Release.Name }}-airbyte-env
              key: JOB_KUBE_TOLERATIONS
        {{- end }}
        {{- if $.Values.global.jobs.kube.images.busybox }}
        - name: JOB_KUBE_BUSYBOX_IMAGE
          valueFrom:
            configMapKeyRef:
              name: {{ .Release.Name }}-airbyte-env
              key: JOB_KUBE_BUSYBOX_IMAGE
        {{- end }}
        {{- if $.Values.global.jobs.kube.images.socat }}
        - name: JOB_KUBE_SOCAT_IMAGE
          valueFrom:
            configMapKeyRef:
              name: {{ .Release.Name }}-airbyte-env
              key: JOB_KUBE_SOCAT_IMAGE
        {{- end }}
        {{- if $.Values.global.jobs.kube.images.curl }}
        - name: JOB_KUBE_CURL_IMAGE
          valueFrom:
            configMapKeyRef:
              name: {{ .Release.Name }}-airbyte-env
              key: JOB_KUBE_CURL_IMAGE
        {{- end }}
        {{- if $.Values.global.jobs.kube.main_container_image_pull_secret }}
        - name: JOB_KUBE_MAIN_CONTAINER_IMAGE_PULL_SECRET
          valueFrom:
            configMapKeyRef:
              name: {{ .Release.Name }}-airbyte-env
              key: JOB_KUBE_MAIN_CONTAINER_IMAGE_PULL_SECRET
        {{- end }}
        - name: JOB_MAIN_CONTAINER_CPU_REQUEST
          valueFrom:
            configMapKeyRef:
              name: {{ .Release.Name }}-airbyte-env
              key: JOB_MAIN_CONTAINER_CPU_REQUEST
        - name: JOB_MAIN_CONTAINER_CPU_LIMIT
          valueFrom:
            configMapKeyRef:
              name: {{ .Release.Name }}-airbyte-env
              key: JOB_MAIN_CONTAINER_CPU_LIMIT
        - name: JOB_MAIN_CONTAINER_MEMORY_REQUEST
          valueFrom:
            configMapKeyRef:
              name: {{ .Release.Name }}-airbyte-env
              key: JOB_MAIN_CONTAINER_MEMORY_REQUEST
        - name: JOB_MAIN_CONTAINER_MEMORY_LIMIT
          valueFrom:
            configMapKeyRef:
              name: {{ .Release.Name }}-airbyte-env
              key: JOB_MAIN_CONTAINER_MEMORY_LIMIT
        - name: S3_LOG_BUCKET
          valueFrom:
            configMapKeyRef:
              name: {{ .Release.Name }}-airbyte-env
              key: S3_LOG_BUCKET
        - name: S3_LOG_BUCKET_REGION
          valueFrom:
            configMapKeyRef:
              name: {{ .Release.Name }}-airbyte-env
              key: S3_LOG_BUCKET_REGION
        {{- if and .Values.global.logs.accessKey.existingSecret .Values.global.logs.accessKey.existingSecretKey }}
        - name: AWS_ACCESS_KEY_ID
          valueFrom:
            secretKeyRef:
              name: {{ .Values.global.logs.accessKey.existingSecret }}
              key: {{ .Values.global.logs.accessKey.existingSecretKey }}
        {{- end }}
        {{- if and .Values.global.logs.secretKey.existingSecret .Values.global.logs.secretKey.existingSecretKey }}
        - name: AWS_SECRET_ACCESS_KEY
          valueFrom:
            secretKeyRef:
              name: {{ .Values.global.logs.secretKey.existingSecret }}
              key: {{ .Values.global.logs.secretKey.existingSecretKey }}
        {{- end }}
        {{- if or .Values.global.logs.minio.enabled .Values.global.logs.externalMinio.enabled }}
        - name: AWS_ACCESS_KEY_ID
          valueFrom:
            secretKeyRef:
              name: {{ .Release.Name }}-airbyte-secrets
              key: STATE_STORAGE_MINIO_ACCESS_KEY
        - name: AWS_SECRET_ACCESS_KEY
          valueFrom:
            secretKeyRef:
              name: {{ .Release.Name }}-airbyte-secrets
              key: STATE_STORAGE_MINIO_SECRET_ACCESS_KEY
        {{- end }}
        - name: S3_MINIO_ENDPOINT
          valueFrom:
            configMapKeyRef:
              name: {{ .Release.Name }}-airbyte-env
              key: S3_MINIO_ENDPOINT
        - name: S3_PATH_STYLE_ACCESS
          valueFrom:
            configMapKeyRef:
              name: {{ .Release.Name }}-airbyte-env
              key: S3_PATH_STYLE_ACCESS
        - name: GOOGLE_APPLICATION_CREDENTIALS
          valueFrom:
            configMapKeyRef:
              name: {{ .Release.Name }}-airbyte-env
              key: GOOGLE_APPLICATION_CREDENTIALS
        - name: GCS_LOG_BUCKET
          valueFrom:
            configMapKeyRef:
              name: {{ .Release.Name }}-airbyte-env
              key: GCS_LOG_BUCKET
        - name: STATE_STORAGE_MINIO_BUCKET_NAME
          valueFrom:
            configMapKeyRef:
              name: {{ .Release.Name }}-airbyte-env
              key: STATE_STORAGE_MINIO_BUCKET_NAME
        - name: STATE_STORAGE_MINIO_ACCESS_KEY
          valueFrom:
            secretKeyRef:
              name: {{ .Release.Name }}-airbyte-secrets
              key: STATE_STORAGE_MINIO_ACCESS_KEY
        - name: STATE_STORAGE_MINIO_SECRET_ACCESS_KEY
          valueFrom:
            secretKeyRef:
              name: {{ .Release.Name }}-airbyte-secrets
              key: STATE_STORAGE_MINIO_SECRET_ACCESS_KEY
        - name: STATE_STORAGE_MINIO_ENDPOINT
          valueFrom:
            configMapKeyRef:
              name: {{ .Release.Name }}-airbyte-env
              key: STATE_STORAGE_MINIO_ENDPOINT
        - name: INTERNAL_API_HOST
          valueFrom:
            configMapKeyRef:
              name: {{ .Release.Name }}-airbyte-env
              key: INTERNAL_API_HOST
        - name: CONFIGS_DATABASE_MINIMUM_FLYWAY_MIGRATION_VERSION
          valueFrom:
            configMapKeyRef:
              name: {{ .Release.Name }}-airbyte-env
              key: CONFIGS_DATABASE_MINIMUM_FLYWAY_MIGRATION_VERSION
        - name: JOBS_DATABASE_MINIMUM_FLYWAY_MIGRATION_VERSION
          valueFrom:
            configMapKeyRef:
              name: {{ .Release.Name }}-airbyte-env
              key: JOBS_DATABASE_MINIMUM_FLYWAY_MIGRATION_VERSION
        - name: METRIC_CLIENT
          valueFrom:
            configMapKeyRef:
              name: {{ .Release.Name }}-airbyte-env
              key: METRIC_CLIENT
        - name: OTEL_COLLECTOR_ENDPOINT
          valueFrom:
            configMapKeyRef:
              name: {{ .Release.Name }}-airbyte-env
              key: OTEL_COLLECTOR_ENDPOINT
        - name: ACTIVITY_MAX_ATTEMPT
          valueFrom:
            configMapKeyRef:
              name: {{ .Release.Name }}-airbyte-env
              key: ACTIVITY_MAX_ATTEMPT
        - name: ACTIVITY_INITIAL_DELAY_BETWEEN_ATTEMPTS_SECONDS
          valueFrom:
            configMapKeyRef:
              name: {{ .Release.Name }}-airbyte-env
              key: ACTIVITY_INITIAL_DELAY_BETWEEN_ATTEMPTS_SECONDS
        - name: ACTIVITY_MAX_DELAY_BETWEEN_ATTEMPTS_SECONDS
          valueFrom:
            configMapKeyRef:
              name: {{ .Release.Name }}-airbyte-env
              key: ACTIVITY_MAX_DELAY_BETWEEN_ATTEMPTS_SECONDS
        - name: WORKFLOW_FAILURE_RESTART_DELAY_SECONDS
          valueFrom:
            configMapKeyRef:
              name: {{ .Release.Name }}-airbyte-env
              key: WORKFLOW_FAILURE_RESTART_DELAY_SECONDS
        - name: AUTO_DETECT_SCHEMA
          valueFrom:
            configMapKeyRef:
              name: {{ .Release.Name }}-airbyte-env
              key: AUTO_DETECT_SCHEMA
        - name: USE_STREAM_CAPABLE_STATE
          valueFrom:
            configMapKeyRef:
              name: {{ .Release.Name }}-airbyte-env
              key: USE_STREAM_CAPABLE_STATE
        - name: SHOULD_RUN_NOTIFY_WORKFLOWS
          valueFrom:
            configMapKeyRef:
              name: {{ .Release.Name }}-airbyte-env
              key: SHOULD_RUN_NOTIFY_WORKFLOWS
        - name: MICRONAUT_ENVIRONMENTS
          valueFrom:
            configMapKeyRef:
              name: {{ .Release.Name }}-airbyte-env
              key: WORKERS_MICRONAUT_ENVIRONMENTS
        - name: WORKER_LOGS_STORAGE_TYPE
          valueFrom:
            configMapKeyRef:
              name: {{ .Release.Name }}-airbyte-env
              key: WORKER_LOGS_STORAGE_TYPE
        - name: WORKER_STATE_STORAGE_TYPE
          valueFrom:
            configMapKeyRef:
              name: {{ .Release.Name }}-airbyte-env
              key: WORKER_STATE_STORAGE_TYPE

        {{- end }}
        # Values from secret
        {{- if .Values.secrets }}
        {{- range $k, $v := .Values.secrets }}
        - name: {{ $k }}
          valueFrom:
            secretKeyRef:
              name: worker-secrets
              key: {{ $k }}
        {{- end }}
        {{- end }}

        # Values from env
        {{- if or .Values.env_vars .Values.global.env_vars }}
        {{- range $k, $v := mergeOverwrite .Values.env_vars .Values.global.env_vars }}
        - name: {{ $k }}
          value: {{ $v | quote }}
        {{- end }}
        {{- end }}

        # Values from extraEnv for more compability(if you want to use external secret source or other stuff)
        {{- if .Values.extraEnv }}
        {{- toYaml .Values.extraEnv | nindent 8 }}
        {{- end }}

        {{- if .Values.livenessProbe.enabled }}
        livenessProbe:
          httpGet:
            path: /
            port: heartbeat
          initialDelaySeconds: {{ .Values.livenessProbe.initialDelaySeconds }}
          periodSeconds: {{ .Values.livenessProbe.periodSeconds }}
          timeoutSeconds: {{ .Values.livenessProbe.timeoutSeconds }}
          successThreshold: {{ .Values.livenessProbe.successThreshold }}
          failureThreshold: {{ .Values.livenessProbe.failureThreshold }}
        {{- end }}
        {{- if .Values.readinessProbe.enabled }}
        readinessProbe:
          httpGet:
            path: /
            port: heartbeat
          initialDelaySeconds: {{ .Values.readinessProbe.initialDelaySeconds }}
          periodSeconds: {{ .Values.readinessProbe.periodSeconds }}
          timeoutSeconds: {{ .Values.readinessProbe.timeoutSeconds }}
          successThreshold: {{ .Values.readinessProbe.successThreshold }}
          failureThreshold: {{ .Values.readinessProbe.failureThreshold }}
        {{- end }}
        ports:
        {{- if .Values.debug.enabled }}
        - name: debug
          containerPort: {{ .Values.debug.remoteDebugPort }}
          protocol: TCP
        {{- end}}
        - name: heartbeat
          containerPort: 9000 # for heartbeat server
        - containerPort: 9001 # start temporal worker port pool
        - containerPort: 9002
        - containerPort: 9003
        - containerPort: 9004
        - containerPort: 9005
        - containerPort: 9006
        - containerPort: 9007
        - containerPort: 9008
        - containerPort: 9009
        - containerPort: 9010
        - containerPort: 9011
        - containerPort: 9012
        - containerPort: 9013
        - containerPort: 9014
        - containerPort: 9015
        - containerPort: 9016
        - containerPort: 9017
        - containerPort: 9018
        - containerPort: 9019
        - containerPort: 9020
        - containerPort: 9021
        - containerPort: 9022
        - containerPort: 9023
        - containerPort: 9024
        - containerPort: 9025
        - containerPort: 9026
        - containerPort: 9027
        - containerPort: 9028
        - containerPort: 9029
        - containerPort: 9030 # end temporal worker port pool
        {{- if .Values.resources }}
        resources: {{- toYaml .Values.resources | nindent 10 }}
        {{- end }}
        {{- if .Values.containerSecurityContext }}
        securityContext: {{- toYaml .Values.containerSecurityContext | nindent 10 }}
        {{- end }}
        volumeMounts:
        {{- if eq .Values.global.deploymentMode "oss" }}
        - name: gcs-log-creds-volume
          mountPath: /secrets/gcs-log-creds
          readOnly: true
        {{- end }}
        {{- if .Values.extraVolumeMounts }}
{{- toYaml .Values.extraVolumeMounts | nindent 8 }}
        {{- end }}
        {{- if .Values.global.extraVolumeMounts }}
{{- toYaml .Values.global.extraVolumeMounts | nindent 8 }}
        {{- end }}
      {{- if .Values.extraContainers }}
      {{ toYaml .Values.extraContainers | nindent 6 }}
      {{- end }}
      {{- if .Values.global.extraContainers }}
      {{ toYaml .Values.global.extraContainers | nindent 6 }}
      {{- end }}
      volumes:
      {{- if eq .Values.global.deploymentMode "oss" }}
      - name: gcs-log-creds-volume
        secret:
          secretName: {{ ternary (printf "%s-gcs-log-creds" ( .Release.Name )) (.Values.global.credVolumeOverride) (eq .Values.global.deploymentMode "oss") }}
      {{- end }}
      {{- if .Values.extraVolumes }}
{{- toYaml .Values.extraVolumes | nindent 6 }}
      {{- end }}
      {{- if .Values.global.extraVolumes }}
{{- toYaml .Values.global.extraVolumes | nindent 6 }}
      {{- end }}<|MERGE_RESOLUTION|>--- conflicted
+++ resolved
@@ -134,13 +134,8 @@
           valueFrom:
             fieldRef:
               fieldPath: metadata.namespace
-<<<<<<< HEAD
-        - name: JOB_KUBE_NAMESPACE
-          value: "{{ .Values.global.jobs.kube.service_account }}"
-=======
         - name: JOB_KUBE_SERVICEACCOUNT
           value: {{ .Values.global.serviceAccountName }}
->>>>>>> 0dc82659
         {{- if $.Values.global.jobs.kube.annotations }}
         - name: JOB_KUBE_ANNOTATIONS
           valueFrom:
