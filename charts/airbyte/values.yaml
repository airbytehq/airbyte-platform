--- conflicted
+++ resolved
@@ -435,7 +435,6 @@
   # -- Supply extra env variables to main container using simplified notation
   env_vars: {}
 
-<<<<<<< HEAD
 ## @section Pod Sweeper parameters
 
 pod-sweeper:
@@ -536,8 +535,6 @@
   # -- Additional volumes for podSweeper pod(s).
   extraVolumes: []
 
-=======
->>>>>>> 8937edaa
 ## @section Server parameters
 
 server:
