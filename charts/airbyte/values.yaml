--- conflicted
+++ resolved
@@ -24,13 +24,8 @@
   image:
     # Docker registry to pull platform images from, e.g. http://my-registry:8000/
     registry: ""
-<<<<<<< HEAD
-    # Image tag to use for airbyte images.
-    # Does not include non-airbyte images such as busybox, temporal, minio, etc.
-=======
     # Image tag to use for airbyte images. 
     # Does not include non-airbyte images such as temporal, minio, etc.
->>>>>>> 2161b871
     tag: ""
 
   # Docker image pull secret
