--- conflicted
+++ resolved
@@ -1301,12 +1301,9 @@
   auth:
     rootUser: minio
     rootPassword: minio123
-<<<<<<< HEAD
   tolerations: []
-=======
   storage:
     volumeClaimValue: 500Mi
->>>>>>> 6e17b8e8
 
 ## @section cron parameters
 
