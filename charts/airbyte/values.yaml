### TEST FOR RELEASE WORKFLOW


# Global params that are overwritten with umbrella chart
global:
  # -- Service Account name override
  serviceAccountName: &service-account-name "airbyte-admin"
  # -- Edition; "community" or "enterprise"
  edition: "community"

  airbyteYml: ""

  enterprise:
    # -- Secret name where an Airbyte license key is stored
    secretName: "airbyte-config-secrets"
    # -- The key within `licenseKeySecretName` where the Airbyte license key is stored
    licenseKeySecretKey: "license-key"

  # -- The URL where Airbyte will be reached; This should match your Ingress host
  airbyteUrl: ""

  # Docker image config that will apply to all images.
  image:
    # Docker registry to pull platform images from, e.g. http://my-registry:8000/
    registry: ""
    # Image tag to use for airbyte images. 
    # Does not include non-airbyte images such as temporal, minio, etc.
    tag: ""

  # Docker image pull secret
  imagePullSecrets: []

  # -- Auth configuration
  auth:
    # -- Whether auth is enabled
    enabled: false
    # -- Admin user configuration
    instanceAdmin:
      # -- Secret name where the instanceAdmin configuration is stored
      secretName: "airbyte-config-secrets"
      # -- The first name of the initial user
      firstName: ""
      # -- The last name of the initial user
      lastName:  ""
      # -- The key within `emailSecretName` where the initial user's email is stored
      emailSecretKey: "instance-admin-email"
      # -- The key within `passwordSecretName` where the initial user's password is stored
      passwordSecretKey: "instance-admin-password"
    
    # -- SSO Identify Provider configuration; (requires Enterprise)
    #identityProvider:
    #  # -- Secret name where the OIDC configuration is stored
    #  secretName: "airbyte-config-secrets"
    #  # -- The identity provider type (e.g. oidc)
    #  type: ""
    #  # -- OIDC configuration (required if `auth.identityProvider.type` is "oidc")
    #  oidc:
    #    # -- OIDC application domain
    #    domain: ""
    #    # -- OIDC application name
    #    appName: ""
    #    # -- The key within `clientIdSecretName` where the OIDC client id is stored
    #    clientIdSecretKey: "client-id"
    #    # -- The key within `clientSecretSecretName` where the OIDC client secret is stored
    #    clientSecretSecretKey: "client-secret"

  # -- Environment variables
  env_vars: {}

  # -- Database configuration
  database:
    type: "internal" # "external"

    # -- Secret name where database credentials are stored
    secretName: "" # e.g. "airbyte-config-secrets"

    # -- The database host
    host: ""

    # -- The database port
    port: ""

    # -- The database name
    database: ""

    # -- The database user
    user: ""
    # -- The key within `secretName` where the user is stored
    #userSecretKey: "" # e.g. "database-user"

    # -- The database password
    password: ""
    # -- The key within `secretName` where the password is stored
    #passwordSecretKey: "" # e.g."database-password"



  storage:
    # -- The storage backend type. Supports s3, gcs, azure, minio (default)
    type: minio # default storage used
    # -- Secret name where storage provider credentials are stored
    #storageSecretName: "airbyte-config-secrets"

    # S3
    #bucket: ## S3 bucket names that you've created. We recommend storing the following all in one bucket.
    #  log: airbyte-bucket
    #  state: airbyte-bucket
    #  workloadOutput: airbyte-bucket
    #s3:
    #  region: "" ## e.g. us-east-1
    #  authenticationType: credentials ## Use "credentials" or "instanceProfile"

    # GCS
    #bucket: ## GCS bucket names that you've created. We recommend storing the following all in one bucket.
    #  log: airbyte-bucket
    #  state: airbyte-bucket
    #  workloadOutput: airbyte-bucket
    #gcs:
    #  projectId: <project-id>
    #  credentialsJson: /secrets/gcs-log-creds/gcp.json

    # Azure
    #bucket: ## Azure Blob Storage container names that you've created. We recommend storing the following all in one bucket.
    #  log: airbyte-bucket
    #  state: airbyte-bucket
    #  workloadOutput: airbyte-bucket
    #azure:
    #  # one of the following: connectionString, connectionStringSecretKey
    #  connectionString: <azure storage connection string>
    #  connectionStringSecretKey: <secret coordinate containing an existing connection-string secret>

  metrics:
    enabled: "false"
    step: ""
    otlp:
      enabled: "false"
      # -- The open-telemetry-collector endpoint that metrics will be sent to
      collectorEndpoint: ""
    statsd:
      enabled: "false"
      flavor: ""
      host: ""
      port: ""

  # Jobs resource requests and limits, see http://kubernetes.io/docs/user-guide/compute-resources/
  # We usually recommend not to specify default resources and to leave this as a conscious
  # choice for the user. This also increases chances charts run on environments with little
  # resources, such as Minikube.
  jobs:
    resources:
      ## Example:
      ## requests:
      ##    memory: 256Mi
      ##    cpu: 250m
      # -- Job resource requests
      requests: {}
      ## Example:
      ## limits:
      ##    cpu: 200m
      ##    memory: 1Gi
      # -- Job resource limits
      limits: {}

    local:
      volume:
        enabled: false

    kube:
      ## JOB_KUBE_ANNOTATIONS
      # pod annotations of the sync job and the default pod annotations fallback for others jobs
      # -- key/value annotations applied to kube jobs
      annotations: {}

      ## JOB_KUBE_LABELS
      ## pod labels of the sync job and the default pod labels fallback for others jobs
      # -- key/value labels applied to kube jobs
      labels: {}

      ## JOB_KUBE_NODE_SELECTORS
      ## pod node selector of the sync job and the default pod node selector fallback for others jobs
      # -- Node labels for pod assignment
      nodeSelector: {}

      ## JOB_KUBE_TOLERATIONS
      # -- Node tolerations for pod assignment
      #  Any boolean values should be quoted to ensure the value is passed through as a string.
      tolerations: []

      ## JOB_KUBE_MAIN_CONTAINER_IMAGE_PULL_SECRET
      # -- image pull secret to use for job pod
      main_container_image_pull_secret: ""

## @section Common Parameters

# -- String to partially override airbyte.fullname template with a string (will prepend the release name)
nameOverride: ""
# -- String to fully override airbyte.fullname template with a string
fullnameOverride: ""

# Pods Service Account, see https://kubernetes.io/docs/tasks/configure-pod-container/configure-service-account/
serviceAccount:
  # -- Specifies whether a ServiceAccount should be created
  create: true
  # -- Annotations for service account. Evaluated as a template. Only used if `create` is `true`.
  annotations: {}
  # -- Name of the service account to use. If not set and create is true, a name is generated using the fullname template.
  name: *service-account-name

# -- Sets the AIRBYTE_VERSION environment variable. Defaults to Chart.AppVersion.
## If changing the image tags below, you should probably also update this.
version: ""

## @section Webapp Parameters

webapp:
  enabled: true
  # -- Number of webapp replicas
  replicaCount: 1

  ##  webapp.image.repository
  ##  webapp.image.pullPolicy
  ##  webapp.image.tag The airbyte webapp image tag. Defaults to the chart's AppVersion
  image:
    # -- The repository to use for the airbyte webapp image
    repository: airbyte/webapp
    # -- The pull policy to use for the airbyte webapp image
    pullPolicy: IfNotPresent

  # -- Add extra annotations to the webapp pods
  podAnnotations: {}

  # -- webapp.podLabels [object] Add extra labels to the webapp pods
  podLabels: {}

  # -- Security context for the container
  podSecurityContext:
    fsGroup: 1000

  containerSecurityContext:
    allowPrivilegeEscalation: false 
    runAsNonRoot: true
    runAsUser: 1000
    runAsGroup: 1000
    readOnlyRootFilesystem: false
    capabilities:
      drop: ["ALL"]
    seccompProfile:
      type: RuntimeDefault

  ## Configure extra options for the webapp containers' liveness and readiness probes,
  ## see https://kubernetes.io/docs/tasks/configure-pod-container/configure-liveness-readiness-probes/#configure-probes
  livenessProbe:
    # -- Enable livenessProbe on the webapp
    enabled: true
    # -- Initial delay seconds for livenessProbe
    initialDelaySeconds: 30
    # -- Period seconds for livenessProbe
    periodSeconds: 10
    # -- Timeout seconds for livenessProbe
    timeoutSeconds: 1
    # -- Failure threshold for livenessProbe
    failureThreshold: 3
    # -- Success threshold for livenessProbe
    successThreshold: 1

  readinessProbe:
    # -- Enable readinessProbe on the webapp
    enabled: true
    # -- Initial delay seconds for readinessProbe
    initialDelaySeconds: 10
    # -- Period seconds for readinessProbe
    periodSeconds: 10
    # -- Timeout seconds for readinessProbe
    timeoutSeconds: 1
    # -- Failure threshold for readinessProbe
    failureThreshold: 3
    # -- Success threshold for readinessProbe
    successThreshold: 1

  service:
    # -- The service type to use for the webapp service
    type: ClusterIP
    # -- The service port to expose the webapp on
    port: 80
    # -- Annotations for the webapp service resource
    annotations: {}

  ## Web app resource requests and limits
  ## ref: http://kubernetes.io/docs/user-guide/compute-resources/
  ## We usually recommend not to specify default resources and to leave this as a conscious
  ## choice for the user. This also increases chances charts run on environments with little
  ## resources, such as Minikube. If you do want to specify resources, uncomment the following
  ## lines, adjust them as necessary, and remove the curly braces after 'resources:'.
  resources:
    ## Example:
    ## limits:
    ##    cpu: 200m
    ##    memory: 1Gi
    # -- The resources limits for the Web container
    limits: {}
    ## Examples:
    ## requests:
    ##    memory: 256Mi
    ##    cpu: 250m
    # -- The requested resources for the Web container
    requests: {}

  # -- Node labels for pod assignment, see https://kubernetes.io/docs/user-guide/node-selection/
  nodeSelector: {}

  # -- Tolerations for webapp pod assignment, see https://kubernetes.io/docs/concepts/configuration/taint-and-toleration/
  tolerations: []

  # -- Affinity and anti-affinity for webapp pod assignment, see
  # https://kubernetes.io/docs/concepts/scheduling-eviction/assign-pod-node/#affinity-and-anti-affinity
  affinity: {}

  ## Configure the ingress resource that allows you to access the Airbyte installation.
  ## ref: http://kubernetes.io/docs/user-guide/ingress/
  ingress:
    # -- Set to true to enable ingress record generation
    enabled: false
    # -- Specifies ingressClassName for clusters >= 1.18+
    className: ""
    # -- Ingress annotations done as key:value pairs
    annotations: {}
    # kubernetes.io/ingress.class: nginx
    # kubernetes.io/tls-acme: "true"
    # -- The list of hostnames to be covered with this ingress record.
    hosts: []
    # - host: chart-example.local
    #   paths:
    #   - path: /
    #     pathType: ImplementationSpecific
    # -- Custom ingress TLS configuration
    tls: []
    # - secretName: chart-example-tls
    #   hosts:
    #   - chart-example.local

  api:
    # -- The webapp API url
    url: /api/v1/

<<<<<<< HEAD
  connector-builder-server:
    url: /connector-builder-api

  ##  webapp.url Define the url the Airbyte Webapp is hosted at. Used in notification links.
  url: ""

=======
>>>>>>> 67b858b9
  fullstory:
    # -- Whether to enable fullstory
    enabled: false

  ## Examples (when using `webapp.containerSecurityContext.readOnlyRootFilesystem=true`):
  ## extraVolumeMounts:
  ##   - name: var-run
  ##     mountPath: /var/run/
  ##   - name: var-cache-nginx
  ##     mountPath: /var/cache/nginx
  ##   - mountPath: /etc/nginx/conf.d
  ##     name: nginx-conf-d
  ##
  # -- Additional volumeMounts for webapp containers
  extraVolumeMounts: []

  ## Examples (when using `webapp.containerSecurityContext.readOnlyRootFilesystem=true`):
  ## extraVolumes:
  ##   - name: var-run
  ##     emptyDir: {}
  ##   - name: var-cache-nginx
  ##     emptyDir: {}
  ##   - name: nginx-conf-d
  ##     emptyDir: {}
  # -- Additional volumes for webapp pods
  extraVolumes: []

  ## Example:
  # extraContainers:
  #   - name: otel_collector
  #     image: somerepo/someimage:sometag
  #     args: [
  #         "--important-args"
  #     ]
  #     ports:
  #       - containerPort: 443
  #     volumeMounts:
  #       - name: volumeMountCool
  #         mountPath: /some/path
  #         readOnly: true
  # -- Additional container for server pods
  extraContainers: []

  ## Example:
  # extraInitContainers:
  #   - name: sleepy
  #     image: alpine
  #     command: ['sleep', '60']
  # -- Additional init containers for server pods
  extraInitContainers: []

  ## Example: (With default env vars and values taken from generated config map)
  # extraEnv:
  #   - name: POSTGRES_USER
  #     valueFrom:
  #       secretKeyRef:
  #         name: airbyte-secrets
  #         key: DATABASE_USER
  #   - name: POSTGRES_PWD
  #     valueFrom:
  #       secretKeyRef:
  #         name: airbyte-secrets
  #         key: DATABASE_PASSWORD
  #   - name: DYNAMIC_CONFIG_FILE_PATH
  #     value: "config/dynamicconfig/development.yaml"
  #   - name: DB
  #     value: "postgresql"
  #   - name: DB_PORT
  #     valueFrom:
  #       configMapKeyRef:
  #         name: airbyte-env
  #         key: DATABASE_PORT
  #   - name: POSTGRES_SEEDS
  #     valueFrom:
  #       configMapKeyRef:
  #         name: airbyte-env
  #         key: DATABASE_HOST
  # -- Supply extra env variables to main container using full notation
  extraEnv: []
  ## Example:
  ## secrets:
  ##   DATABASE_PASSWORD: strong-password
  ##   DATABASE_USER: my-db-user
  # -- Supply additional secrets to container
  secrets: {}

  ## Example:
  ## env_vars:
  ##   DATABASE_HOST: airbyte-db
  ##   DATABASE_PORT: 5432
  # -- Supply extra env variables to main container using simplified notation
  env_vars: {}

## @section Server parameters

server:
  enabled: true
  # -- Number of server replicas
  replicaCount: 1

  image:
    # -- The repository to use for the airbyte server image.
    repository: airbyte/server
    # -- the pull policy to use for the airbyte server image
    pullPolicy: IfNotPresent

  # -- Add extra annotations to the server pods
  podAnnotations: {}

  # -- Add extra labels to the server pods
  podLabels: {}

  # -- Security context for the container
  podSecurityContext:
    # gid=1000(airbyte)
    fsGroup: 1000

  containerSecurityContext:
    allowPrivilegeEscalation: false 
    runAsNonRoot: true
    # uid=1000(airbyte)
    runAsUser: 1000
    # gid=1000(airbyte)
    runAsGroup: 1000
    readOnlyRootFilesystem: false
    capabilities:
      drop: ["ALL"]
    seccompProfile:
      type: RuntimeDefault

  ## Configure extra options for the server containers' liveness and readiness probes
  ## ref: https://kubernetes.io/docs/tasks/configure-pod-container/configure-liveness-readiness-probes/#configure-probes
  livenessProbe:
    # -- Enable livenessProbe on the server
    enabled: true
    # -- Initial delay seconds for livenessProbe
    initialDelaySeconds: 30
    # -- Period seconds for livenessProbe
    periodSeconds: 10
    # -- Timeout seconds for livenessProbe
    timeoutSeconds: 10
    # -- Failure threshold for livenessProbe
    failureThreshold: 3
    # -- Success threshold for livenessProbe
    successThreshold: 1

  readinessProbe:
    # -- Enable readinessProbe on the server
    enabled: true
    # -- Initial delay seconds for readinessProbe
    initialDelaySeconds: 10
    # -- Period seconds for readinessProbe
    periodSeconds: 10
    # -- Timeout seconds for readinessProbe
    timeoutSeconds: 10
    # -- Failure threshold for readinessProbe
    failureThreshold: 3
    # -- Success threshold for readinessProbe
    successThreshold: 1

  ## server resource requests and limits
  ## ref: http://kubernetes.io/docs/user-guide/compute-resources/
  ## We usually recommend not to specify default resources and to leave this as a conscious
  ## choice for the user. This also increases chances charts run on environments with little
  ## resources, such as Minikube. If you do want to specify resources, uncomment the following
  ## lines, adjust them as necessary, and remove the curly braces after 'resources:'.
  resources:
    ## Example:
    ## limits:
    ##    cpu: 200m
    ##    memory: 1Gi
    # -- The resources limits for the server container
    limits: {}
    ## Examples:
    ## requests:
    ##    memory: 256Mi
    ##    cpu: 250m
    # -- The requested resources for the server container
    requests: {}

  # -- Node labels for pod assignment, see https://kubernetes.io/docs/user-guide/node-selection/
  nodeSelector: {}

  # -- Tolerations for server pod assignment, see https://kubernetes.io/docs/concepts/configuration/taint-and-toleration/
  tolerations: []

  # -- Affinity and anti-affinity for server pod assignment, see
  # https://kubernetes.io/docs/concepts/scheduling-eviction/assign-pod-node/#affinity-and-anti-affinity
  affinity: {}

  log:
    # -- The log level to log at
    level: "INFO"

  ## Examples (when using `server.containerSecurityContext.readOnlyRootFilesystem=true`):
  ## extraVolumeMounts:
  ##   - name: tmpdir
  ##     mountPath: /tmp
  # -- Additional volumeMounts for server containers
  extraVolumeMounts: []

  ## Examples (when using `server.containerSecurityContext.readOnlyRootFilesystem=true`):
  ## extraVolumes:
  ##   - name: tmpdir
  ##     emptyDir: {}
  # -- Additional volumes for server pods
  extraVolumes: []

  ## Example:
  # extraContainers:
  #   - name: otel_collector
  #     image: somerepo/someimage:sometag
  #     args: [
  #         "--important-args"
  #     ]
  #     ports:
  #       - containerPort: 443
  #     volumeMounts:
  #       - name: volumeMountCool
  #         mountPath: /some/path
  #         readOnly: true
  # -- Additional container for server pods
  extraContainers: []

  ## Example:
  # extraInitContainers:
  #   - name: sleepy
  #     image: alpine
  #     command: ['sleep', '60']
  # -- Additional init containers for server pods
  extraInitContainers: []

  ## Example: (With default env vars and values taken from generated config map)
  # extraEnv:
  #   - name: AIRBYTE_VERSION
  #     valueFrom:
  #       configMapKeyRef:
  #         name: airbyte-env
  #         key: AIRBYTE_VERSION
  #   - name: API_URL
  #     valueFrom:
  #       configMapKeyRef:
  #         name: airbyte-env
  #         key: API_URL
  #   - name: TRACKING_STRATEGY
  #     valueFrom:
  #       configMapKeyRef:
  #         name: airbyte-env
  #         key: TRACKING_STRATEGY
  #   - name: FULLSTORY
  #     valueFrom:
  #       configMapKeyRef:
  #         name: airbyte-env
  #         key: FULLSTORY
  #   - name: INTERNAL_API_HOST
  #     valueFrom:
  #       configMapKeyRef:
  #         name: airbyte-env
  #         key: INTERNAL_API_HOST
  ##
  # -- Supply extra env variables to main container using full notation
  extraEnv: []
  ## Example:
  ## secrets:
  ##   DATABASE_PASSWORD: strong-password
  ##   DATABASE_USER: my-db-user
  # -- Supply additional secrets to container
  secrets: {}
  ## Example:
  ## env_vars:
  ##   DATABASE_HOST: airbyte-db
  ##   DATABASE_PORT: 5432
  # -- Supply extra env variables to main container using simplified notation
  env_vars: {}

## @section Worker Parameters

worker:
  enabled: true
  # -- Number of worker replicas
  replicaCount: 1

  image:
    # -- The repository to use for the airbyte worker image.
    repository: airbyte/worker
    # -- the pull policy to use for the airbyte worker image
    pullPolicy: IfNotPresent

  # -- Add extra annotations to the worker pods
  podAnnotations: {}

  # -- Add extra labels to the worker pods
  podLabels: {}

  # -- Security context for the container
  podSecurityContext:
    # gid=1000(airbyte)
    fsGroup: 1000

  containerSecurityContext:
    allowPrivilegeEscalation: false 
    runAsNonRoot: true
    # uid=1000(airbyte)
    runAsUser: 1000
    # gid=1000(airbyte)
    runAsGroup: 1000
    readOnlyRootFilesystem: false
    capabilities:
      drop: ["ALL"]
    seccompProfile:
      type: RuntimeDefault

  livenessProbe:
    # -- Enable livenessProbe on the worker
    enabled: true
    # -- Initial delay seconds for livenessProbe
    initialDelaySeconds: 30
    # -- Period seconds for livenessProbe
    periodSeconds: 10
    # -- Timeout seconds for livenessProbe
    timeoutSeconds: 1
    # -- Failure threshold for livenessProbe
    failureThreshold: 3
    # -- Success threshold for livenessProbe
    successThreshold: 1

  readinessProbe:
    # -- Enable readinessProbe on the worker
    enabled: true
    # -- Initial delay seconds for readinessProbe
    initialDelaySeconds: 10
    # -- Period seconds for readinessProbe
    periodSeconds: 10
    # -- Timeout seconds for readinessProbe
    timeoutSeconds: 1
    # -- Failure threshold for readinessProbe
    failureThreshold: 3
    # -- Success threshold for readinessProbe
    successThreshold: 1

  ## worker resource requests and limits
  ## ref: http://kubernetes.io/docs/user-guide/compute-resources/
  ## We usually recommend not to specify default resources and to leave this as a conscious
  ## choice for the user. This also increases chances charts run on environments with little
  ## resources, such as Minikube. If you do want to specify resources, uncomment the following
  ## lines, adjust them as necessary, and remove the curly braces after 'resources:'.
  resources:
    ## Example:
    ## limits:
    ##    cpu: 200m
    ##    memory: 1Gi
    #! -- The resources limits for the worker container
    limits: {}
    ## Examples:
    ## requests:
    ##    memory: 256Mi
    ##    cpu: 250m
    # -- The requested resources for the worker container
    requests: {}

  # -- Node labels for pod assignment, see https://kubernetes.io/docs/user-guide/node-selection/
  nodeSelector: {}

  # -- Tolerations for worker pod assignment, see https://kubernetes.io/docs/concepts/configuration/taint-and-toleration/
  tolerations: []

  # -- Affinity and anti-affinity for worker pod assignment, see
  # https://kubernetes.io/docs/concepts/scheduling-eviction/assign-pod-node/#affinity-and-anti-affinity
  affinity: {}

  log:
    #! -- The log level to log at.
    level: "INFO"

  ## Example:
  ##
  ## extraEnv:
  ## - name: JOB_KUBE_TOLERATIONS
  ##   value: "key=airbyte-server,operator=Equals,value=true,effect=NoSchedule"
  # -- Additional env vars for worker pods
  extraEnv: []

  ## Examples (when using `worker.containerSecurityContext.readOnlyRootFilesystem=true`):
  ## extraVolumeMounts:
  ##   - name: tmpdir
  ##     mountPath: /tmp
  # -- Additional volumeMounts for worker containers
  extraVolumeMounts: []

  ## Examples (when using `worker.containerSecurityContext.readOnlyRootFilesystem=true`):
  ## extraVolumes:
  ##   - name: tmpdir
  ##     emptyDir: {}
  # -- Additional volumes for worker pods
  extraVolumes: []
  # -- Additional container for worker pods
  extraContainers: []

  hpa:
    enabled: false

  debug:
    enabled: false

  ## current no exist documentations
  activityMaxAttempt: ""
  activityInitialDelayBetweenAttemptsSeconds: ""
  activityMaxDelayBetweenAttemptsSeconds: ""
  maxNotifyWorkers: 5

## @section Workload Launcher Parameters

workload-launcher:
  enabled: true
  # -- Number of workload launcher replicas
  replicaCount: 1

  image:
    # -- The repository to use for the airbyte workload launcher image.
    repository: airbyte/workload-launcher
    # -- The pull policy to use for the airbyte workload launcher image
    pullPolicy: IfNotPresent

  # -- Add extra annotations to the workload launcher pods
  podAnnotations: {}

  # -- Add extra labels to the workload launcher pods
  podLabels: {}

  # -- Security context for the container
  podSecurityContext:
    # gid=1000(airbyte)
    fsGroup: 1000

  containerSecurityContext:
    allowPrivilegeEscalation: false 
    runAsNonRoot: true
    # uid=1000(airbyte)
    runAsUser: 1000
    # gid=1000(airbyte)
    runAsGroup: 1000
    readOnlyRootFilesystem: false
    capabilities:
      drop: ["ALL"]
    seccompProfile:
      type: RuntimeDefault

  livenessProbe:
    # -- Enable livenessProbe on the workload launcher
    enabled: true
    # -- Initial delay seconds for livenessProbe
    initialDelaySeconds: 30
    # -- Period seconds for livenessProbe
    periodSeconds: 10
    # -- Timeout seconds for livenessProbe
    timeoutSeconds: 1
    # -- Failure threshold for livenessProbe
    failureThreshold: 3
    # -- Success threshold for livenessProbe
    successThreshold: 1

  readinessProbe:
    # -- Enable readinessProbe on the workload launcher
    enabled: true
    # -- Initial delay seconds for readinessProbe
    initialDelaySeconds: 10
    # -- Period seconds for readinessProbe
    periodSeconds: 10
    # -- Timeout seconds for readinessProbe
    timeoutSeconds: 1
    # -- Failure threshold for readinessProbe
    failureThreshold: 3
    # -- Success threshold for readinessProbe
    successThreshold: 1

  ## workload launcher resource requests and limits
  ## ref: http://kubernetes.io/docs/user-guide/compute-resources/
  ## We usually recommend not to specify default resources and to leave this as a conscious
  ## choice for the user. This also increases chances charts run on environments with little
  ## resources, such as Minikube. If you do want to specify resources, uncomment the following
  ## lines, adjust them as necessary, and remove the curly braces after 'resources:'.
  resources:
    ## Example:
    ## limits:
    ##    cpu: 200m
    ##    memory: 1Gi
    # -- The resources limits for the workload launcher container
    limits: {}
    ## Examples:
    ## requests:
    ##    memory: 256Mi
    ##    cpu: 250m
    # -- The requested resources for the workload launcher container
    requests: {}

  # -- Node labels for pod assignment, see https://kubernetes.io/docs/user-guide/node-selection/
  nodeSelector: {}

  # -- Tolerations for workload launcher pod assignment, see https://kubernetes.io/docs/concepts/configuration/taint-and-toleration/
  tolerations: []

  # Affinity and anti-affinity for workload launcher pod assignment, see
  # https://kubernetes.io/docs/concepts/scheduling-eviction/assign-pod-node/#affinity-and-anti-affinity
  affinity: {}

  log:
    # -- The log level to log at
    level: "INFO"

  ## Example:
  ##
  ## extraEnv:
  ## - name: JOB_KUBE_TOLERATIONS
  ##   value: "key=airbyte-server,operator=Equals,value=true,effect=NoSchedule"
  # -- Additional env vars for workload launcher pods
  extraEnv: []

  ## Examples (when using `workload launcher.containerSecurityContext.readOnlyRootFilesystem=true`):
  ## extraVolumeMounts:
  ##   - name: tmpdir
  ##     mountPath: /tmp
  # -- Additional volumeMounts for workload launcher containers
  extraVolumeMounts: []

  ## Examples (when using `workload-launcher.containerSecurityContext.readOnlyRootFilesystem=true`):
  ## extraVolumes:
  ##   - name: tmpdir
  ##     emptyDir: {}
  # -- Additional volumes for workload launcher pods
  extraVolumes: []

  extraContainers: []

  hpa:
    enabled: false

  debug:
    enabled: false

  containerOrchestrator:
    # -- Enable or disable Orchestrator
    enabled: true
    # -- Orchestrator image
    # This is a template string that will be passed to the "tpl" helper.
    image: "airbyte/container-orchestrator:{{ default .Chart.AppVersion .Values.global.image.tag }}"

  connectorSidecar:
    # -- Connector Sidecar image
    # This is a template string that will be passed to the "tpl" helper.
    image: "airbyte/connector-sidecar:{{ default .Chart.AppVersion .Values.global.image.tag }}"

  workloadInit:
    # -- Workload init image
    # This is a template string that will be passed to the "tpl" helper.
    image: "airbyte/workload-init-container:{{ default .Chart.AppVersion .Values.global.image.tag }}"

  connectorProfiler:
    # -- Workload init image
    # This is a template string that will be passed to the "tpl" helper.
    image: "airbyte/async-profiler:{{ default .Chart.AppVersion .Values.global.image.tag }}"

  ## current no exist documentations
  activityMaxAttempt: ""
  activityInitialDelayBetweenAttemptsSeconds: ""
  activityMaxDelayBetweenAttemptsSeconds: ""

  maxNotifyWorkers: 5

## @section Rollout Worker Parameters

connector-rollout-worker:
  enabled: false
  # -- Number of connector rollout worker replicas
  replicaCount: 1

  image:
    # -- The repository to use for the airbyte connector rollout worker image.
    repository: airbyte/connector-rollout-worker
    # -- The pull policy to use for the airbyte connector rollout worker image
    pullPolicy: IfNotPresent

  # -- Add extra annotations to the connector rollout worker pods
  podAnnotations: {}

  # -- Add extra labels to the connector rollout worker pods
  podLabels: {}

  # -- Security context for the container
  podSecurityContext:
    # gid=1000(airbyte)
    fsGroup: 1000

  containerSecurityContext:
    allowPrivilegeEscalation: false
    runAsNonRoot: true
    # uid=1000(airbyte)
    runAsUser: 1000
    # gid=1000(airbyte)
    runAsGroup: 1000
    readOnlyRootFilesystem: false
    capabilities:
      drop: ["ALL"]
    seccompProfile:
      type: RuntimeDefault

  livenessProbe:
    # -- Enable livenessProbe on the connector rollout worker
    enabled: true
    # -- Initial delay seconds for livenessProbe
    initialDelaySeconds: 30
    # -- Period seconds for livenessProbe
    periodSeconds: 10
    # -- Timeout seconds for livenessProbe
    timeoutSeconds: 1
    # -- Failure threshold for livenessProbe
    failureThreshold: 3
    # -- Success threshold for livenessProbe
    successThreshold: 1

  readinessProbe:
    # -- Enable readinessProbe on the connector rollout worker
    enabled: true
    # -- Initial delay seconds for readinessProbe
    initialDelaySeconds: 10
    # -- Period seconds for readinessProbe
    periodSeconds: 10
    # -- Timeout seconds for readinessProbe
    timeoutSeconds: 1
    # -- Failure threshold for readinessProbe
    failureThreshold: 3
    # -- Success threshold for readinessProbe
    successThreshold: 1

  ## connector rollout worker resource requests and limits
  ## ref: http://kubernetes.io/docs/user-guide/compute-resources/
  ## We usually recommend not to specify default resources and to leave this as a conscious
  ## choice for the user. This also increases chances charts run on environments with little
  ## resources, such as Minikube. If you do want to specify resources, uncomment the following
  ## lines, adjust them as necessary, and remove the curly braces after 'resources:'.
  resources:
    ## Example:
    ## limits:
    ##    cpu: 200m
    ##    memory: 1Gi
    # -- The resources limits for the connector rollout worker container
    limits: {}
    ## Examples:
    ## requests:
    ##    memory: 256Mi
    ##    cpu: 250m
    # -- The requested resources for the connector rollout worker container
    requests: {}

  # -- Node labels for pod assignment, see https://kubernetes.io/docs/user-guide/node-selection/
  nodeSelector: {}

  # -- Tolerations for connector rollout worker pod assignment, see https://kubernetes.io/docs/concepts/configuration/taint-and-toleration/
  tolerations: []

  # Affinity and anti-affinity for connector rollout worker pod assignment, see
  # https://kubernetes.io/docs/concepts/scheduling-eviction/assign-pod-node/#affinity-and-anti-affinity
  affinity: {}

  log:
    # -- The log level to log at
    level: "INFO"

  ## Example:
  ##
  ## extraEnv:
  ## - name: JOB_KUBE_TOLERATIONS
  ##   value: "key=airbyte-server,operator=Equals,value=true,effect=NoSchedule"
  # -- Additional env vars for connector rollout worker pods
  extraEnv: []

  ## Examples (when using `connector rollout worker.containerSecurityContext.readOnlyRootFilesystem=true`):
  ## extraVolumeMounts:
  ##   - name: tmpdir
  ##     mountPath: /tmp
  # -- Additional volumeMounts for connector rollout worker containers
  extraVolumeMounts: []

  ## Examples (when using `connector-rollout-worker.containerSecurityContext.readOnlyRootFilesystem=true`):
  ## extraVolumes:
  ##   - name: tmpdir
  ##     emptyDir: {}
  # -- Additional volumes for connector rollout worker pods
  extraVolumes: []

  extraContainers: []

  hpa:
    enabled: false

  debug:
    enabled: false

  containerOrchestrator:
    # -- Enable or disable Orchestrator
    enabled: true
    # -- Orchestrator image
    image: ""

  ## current no exist documentations
  activityMaxAttempt: ""
  activityInitialDelayBetweenAttemptsSeconds: ""
  activityMaxDelayBetweenAttemptsSeconds: ""

  maxNotifyWorkers: 5

## @section Metrics parameters
metrics:
  enabled: false

  # -- Number of metrics-reporter replicas
  replicaCount: 1

  image:
    # -- The repository to use for the airbyte metrics-reporter image.
    repository: airbyte/metrics-reporter
    # -- The pull policy to use for the airbyte metrics-reporter image
    pullPolicy: IfNotPresent

  # -- Add extra annotations to the metrics-reporter pod
  podAnnotations: {}

  # -- Add extra labels to the metrics-reporter pod
  podLabels: {}

  # -- Security context for the container
  podSecurityContext:
    # gid=1000(airbyte)
    fsGroup: 1000

  containerSecurityContext:
    allowPrivilegeEscalation: false 
    runAsNonRoot: true
    # uid=1000(airbyte)
    runAsUser: 1000
    # gid=1000(airbyte)
    runAsGroup: 1000
    readOnlyRootFilesystem: false
    capabilities:
      drop: ["ALL"]
    seccompProfile:
      type: RuntimeDefault

  ## metrics-reporter app resource requests and limits
  ## ref: http://kubernetes.io/docs/user-guide/compute-resources/
  ## We usually recommend not to specify default resources and to leave this as a conscious
  ## choice for the user. This also increases chances charts run on environments with little
  ## resources, such as Minikube. If you do want to specify resources, uncomment the following
  ## lines, adjust them as necessary, and remove the curly braces after 'resources:'.
  resources:
    ## Example:
    ## limits:
    ##    cpu: 200m
    ##    memory: 1Gi
    # -- The resources limits for the metrics-reporter container
    limits: {}
    ## Examples:
    ## requests:
    ##    memory: 256Mi
    ##    cpu: 250m
    # -- The requested resources for the metrics-reporter container
    requests: {}

  # -- Node labels for pod assignment, see https://kubernetes.io/docs/user-guide/node-selection/
  nodeSelector: {}

  # -- Tolerations for metrics-reporter pod assignment, see https://kubernetes.io/docs/concepts/configuration/taint-and-toleration/
  tolerations: []

  # -- Affinity and anti-affinity for metrics-reporter pod assignment, see
  # https://kubernetes.io/docs/concepts/scheduling-eviction/assign-pod-node/#affinity-and-anti-affinity
  affinity: {}

  ## Example:
  ##
  ## extraEnv:
  ## - name: SAMPLE_ENV_VAR
  ##   value: "key=sample-value"
  # -- Additional env vars for metrics-reporter pods
  extraEnv: []

  ## Examples (when using `metrics.containerSecurityContext.readOnlyRootFilesystem=true`):
  ## extraVolumeMounts:
  ##   - name: tmpdir
  ##     mountPath: /tmp
  # -- Additional volumeMounts for metrics-reporter containers
  extraVolumeMounts: []

  ## Examples (when using `metrics.containerSecurityContext.readOnlyRootFilesystem=true`):
  ## extraVolumes:
  ##   - name: tmpdir
  ##     emptyDir: {}
  # -- Additional volumes for metrics-reporter pods
  extraVolumes: []

  extraContainers: []

  secrets: {}

  env_vars: {}

## @section Bootloader Parameters

airbyte-bootloader:
  enabled: true
  image:
    # -- The repository to use for the airbyte bootloader image.
    repository: airbyte/bootloader
    # -- The pull policy to use for the airbyte bootloader image
    pullPolicy: IfNotPresent

  # -- Add extra annotations to the bootloader pod
  podAnnotations: {}

  # -- Add extra labels to the bootloader pod
  podLabels: {}

  # -- Node labels for pod assignment, see https://kubernetes.io/docs/user-guide/node-selection/
  nodeSelector: {}

  # -- Tolerations for worker pod assignment, see https://kubernetes.io/docs/concepts/configuration/taint-and-toleration/
  tolerations: []

  ## Bootloader resource requests and limits
  ## ref: http://kubernetes.io/docs/user-guide/compute-resources/
  ## We usually recommend not to specify default resources and to leave this as a conscious
  ## choice for the user. This also increases chances charts run on environments with little
  ## resources, such as Minikube. If you do want to specify resources, uncomment the following
  ## lines, adjust them as necessary, and remove the curly braces after 'resources:'.
  resources:
    ## Example:
    ## requests:
    ##    memory: 256Mi
    ##    cpu: 250m
    # -- The requested resources for the airbyte bootloader image
    requests: {}
    ## Example:
    ## limits:
    ##    cpu: 200m
    ##    memory: 1Gi
    # -- The resources limits for the airbyte bootloader image
    limits: {}

  # -- Affinity and anti-affinity for bootloader pod assignment, see
  # https://kubernetes.io/docs/concepts/scheduling-eviction/assign-pod-node/#affinity-and-anti-affinity
  affinity: {}

  # -- Security context for the container
  podSecurityContext:
    # gid=1000(airbyte)
    fsGroup: 1000

  containerSecurityContext:
    allowPrivilegeEscalation: false 
    runAsNonRoot: true
    # uid=1000(airbyte)
    runAsUser: 1000
    # gid=1000(airbyte)
    runAsGroup: 1000
    readOnlyRootFilesystem: false
    capabilities:
      drop: ["ALL"]
    seccompProfile:
      type: RuntimeDefault

  ## Example: (With default env vars and values taken from generated config map)
  ## extraEnv:
  ##   - name: AIRBYTE_VERSION
  ##     valueFrom:
  ##       configMapKeyRef:
  ##         name: airbyte-env
  ##         key: AIRBYTE_VERSION
  ##   - name: DATABASE_HOST
  ##     valueFrom:
  ##       configMapKeyRef:
  ##         name: airbyte-env
  ##         key: DATABASE_HOST
  ##   - name: DATABASE_PORT
  ##     valueFrom:
  ##       configMapKeyRef:
  ##         name: airbyte-env
  ##         key: DATABASE_PORT
  ##   - name: DATABASE_PASSWORD
  ##     valueFrom:
  ##       secretKeyRef:
  ##         name: airbyte-secrets
  ##         key: DATABASE_PASSWORD
  ##   - name: DATABASE_URL
  ##     valueFrom:
  ##       configMapKeyRef:
  ##         name: airbyte-env
  ##         key: DATABASE_URL
  ##   - name: DATABASE_USER
  ##     valueFrom:
  ##       secretKeyRef:
  ##         name: airbyte-secrets
  ##         key: DATABASE_USER
  # -- Supply extra env variables to main container using full notation
  extraEnv: []
  ## Example:
  ## secrets:
  ##   DATABASE_PASSWORD: strong-password
  ##   DATABASE_USER: my-db-user
  # -- Supply additional secrets to container
  secrets: {}

  ## Example:
  ## env_vars:
  ##   DATABASE_HOST: airbyte-db
  ##   DATABASE_PORT: 5432
  # -- Supply extra env variables to main container using simplified notation
  env_vars: {}
  ## Example:
  # extraContainers:
  #   - name: otel_collector
  #     image: somerepo/someimage:sometag
  #     args: [
  #         "--important-args"
  #     ]
  #     ports:
  #       - containerPort: 443
  #     volumeMounts:
  #       - name: volumeMountCool
  #         mountPath: /some/path
  #         readOnly: true
  # -- Additional container for server pod(s)
  extraContainers: []

  ## Example:
  # extraInitContainers:
  #   - name: sleepy
  #     image: alpine
  #     command: ['sleep', '60']
  # -- Additional init containers for server pods
  extraInitContainers: []

  ## Examples (when using `containerSecurityContext.readOnlyRootFilesystem=true`):
  ## extraVolumeMounts:
  ##   - name: tmpdir
  ##     mountPath: /tmp
  # -- Additional volumeMounts for server containers
  extraVolumeMounts: []

  ## Examples (when using `containerSecurityContext.readOnlyRootFilesystem=true`):
  ## extraVolumes:
  ##   - name: tmpdir
  ##     emptyDir: {}
  # -- Additional volumes for server pods
  extraVolumes: []

## @section Temporal parameters
## TODO: Move to consuming temporal from a dedicated helm chart

temporal:
  enabled: true
  # -- The number of temporal replicas to deploy
  replicaCount: 1

  image:
    # -- The temporal image repository to use
    repository: temporalio/auto-setup
    # -- The pull policy for the temporal image
    pullPolicy: IfNotPresent
    # -- The temporal image tag to use
    tag: "1.27.2"

  service:
    # -- The Kubernetes Service Type
    type: ClusterIP
    # -- The temporal port and exposed kubernetes port
    port: 7233

  # -- Add extra annotations to the temporal pod
  podAnnotations: {}

  # -- Add extra labels to the temporal pod
  podLabels: {}

  # -- Security context for the container
  podSecurityContext:
    # gid=1000(temporal)
    fsGroup: 1000

  containerSecurityContext:
    allowPrivilegeEscalation: false 
    runAsNonRoot: true
    # uid=1000(temporal)
    runAsUser: 1000
    # gid=1000(temporal)
    runAsGroup: 1000
    readOnlyRootFilesystem: false
    capabilities:
      drop: ["ALL"]
    seccompProfile:
      type: RuntimeDefault

  ## Examples (when using `temporal.containerSecurityContext.readOnlyRootFilesystem=true`):
  ## extraInitContainers:
  ##   - name: config-loader
  ##     image: temporalio/auto-setup:1.27.2
  ##     command:
  ##       - /bin/sh
  ##       - -c
  ##       - >-
  ##         find /etc/temporal/config/ -maxdepth 1 -mindepth 1 -exec cp -ar {} /config/ \;
  ##     volumeMounts:
  ##       - name: config
  ##         mountPath: /config
  # -- Additional InitContainers to initialize the pod
  extraInitContainers: []

  livenessProbe:
    # -- Enable livenessProbe on the temporal
    enabled: false

  readinessProbe:
    # -- Enable readinessProbe on the temporal
    enabled: false

  # -- Node labels for temporal pod assignment, see https://kubernetes.io/docs/user-guide/node-selection/
  nodeSelector: {}

  # -- Tolerations for temporal pod assignment, see https://kubernetes.io/docs/concepts/configuration/taint-and-toleration/
  tolerations: []

  # -- Affinity and anti-affinity for temporal pod assignment, see
  # https://kubernetes.io/docs/concepts/scheduling-eviction/assign-pod-node/#affinity-and-anti-affinity
  affinity: {}

  ## Example:
  ##
  ## extraEnv:
  ## - name: SAMPLE_ENV_VAR
  ##   value: "key=sample-value"
  # -- Additional env vars for temporal pod(s).
  extraEnv: []

  ## Examples (when using `temporal.containerSecurityContext.readOnlyRootFilesystem=true`):
  ## extraVolumeMounts:
  ##   - name: tmpdir
  ##     mountPath: /tmp
  ##   - name: config
  ##     mountPath: /etc/temporal/config
  # -- Additional volumeMounts for temporal containers
  extraVolumeMounts: []

  ## Examples (when using `temporal.containerSecurityContext.readOnlyRootFilesystem=true`):
  ## extraVolumes:
  ##   - name: tmpdir
  ##     emptyDir: {}
  ##  - name: config
  ##    emptyDir: {}
  # -- Additional volumes for temporal pods
  extraVolumes: []

  ## Temporal resource requests and limits
  ## ref: http://kubernetes.io/docs/user-guide/compute-resources/
  ## We usually recommend not to specify default resources and to leave this as a conscious
  ## choice for the user. This also increases chances charts run on environments with little
  ## resources, such as Minikube. If you do want to specify resources, uncomment the following
  ## lines, adjust them as necessary, and remove the curly braces after 'resources:'.
  resources:
    ## Example:
    ## requests:
    ##    memory: 256Mi
    ##    cpu: 250m
    # -- The requested resources for temporal pods
    requests: {}
    ## Example:
    ## limits:
    ##    cpu: 200m
    ##    memory: 1Gi
    # -- The resources limits for temporal pods
    limits: {}

  extraContainers: []

## @section Temporal parameters
## TODO: Move to consuming temporal from a dedicated helm chart

temporal-ui:
  enabled: false
  # -- The number of temporal-ui replicas to deploy
  replicaCount: 1

  image:
    # -- The temporal-ui image repository to use
    repository: temporalio/ui
    # -- The pull policy for the temporal-ui image
    pullPolicy: IfNotPresent
    tag: "2.30.1"

  service:
    # -- The Kubernetes Service Type
    type: ClusterIP
    # -- The temporal-ui port and exposed kubernetes port
    port: 8088

  # -- Add extra annotations to the temporal-ui pod
  podAnnotations: {}

  # -- Add extra labels to the temporal-ui pod
  podLabels: {}

  # -- Security context for the container
  podSecurityContext:
    # gid=1000(temporal-ui)
    fsGroup: 1000

  containerSecurityContext:
    allowPrivilegeEscalation: false
    runAsNonRoot: false
    # uid=1000(temporal-ui)
    runAsUser: 0
    # gid=1000(temporal-ui)
    runAsGroup: 0
    readOnlyRootFilesystem: false
    capabilities:
      drop: ["ALL"]
    seccompProfile:
      type: RuntimeDefault

  ## Examples (when using `temporal.containerSecurityContext.readOnlyRootFilesystem=true`):
  ## extraInitContainers:
  ##   - name: config-loader
  ##     image: temporalio/ui:2.30.1
  ##     command:
  ##       - /bin/sh
  ##       - -c
  ##       - >-
  ##         find /etc/temporal/config/ -maxdepth 1 -mindepth 1 -exec cp -ar {} /config/ \;
  ##     volumeMounts:
  ##       - name: config
  ##         mountPath: /config
  # -- Additional InitContainers to initialize the pod
  extraInitContainers: []

  livenessProbe:
    # -- Enable livenessProbe on the temporal-ui
    enabled: false

  readinessProbe:
    # -- Enable readinessProbe on the temporal-ui
    enabled: false

  # -- Node labels for temporal-ui pod assignment, see https://kubernetes.io/docs/user-guide/node-selection/
  nodeSelector: {}

  # -- Tolerations for temporal-ui pod assignment, see https://kubernetes.io/docs/concepts/configuration/taint-and-toleration/
  tolerations: []

  # -- Affinity and anti-affinity for temporal-ui pod assignment, see
  # https://kubernetes.io/docs/concepts/scheduling-eviction/assign-pod-node/#affinity-and-anti-affinity
  affinity: {}

  ## Example:
  ##
  ## extraEnv:
  ## - name: SAMPLE_ENV_VAR
  ##   value: "key=sample-value"
  # -- Additional env vars for temporal-ui pod(s).
  extraEnv: []

  ## Examples (when using `temporal.containerSecurityContext.readOnlyRootFilesystem=true`):
  ## extraVolumeMounts:
  ##   - name: tmpdir
  ##     mountPath: /tmp
  ##   - name: config
  ##     mountPath: /etc/temporal/config
  # -- Additional volumeMounts for temporal containers
  extraVolumeMounts: []

  ## Examples (when using `temporal.containerSecurityContext.readOnlyRootFilesystem=true`):
  ## extraVolumes:
  ##   - name: tmpdir
  ##     emptyDir: {}
  ##  - name: config
  ##    emptyDir: {}
  # -- Additional volumes for temporal-ui pods
  extraVolumes: []

  ## Temporal UI resource requests and limits
  ## ref: http://kubernetes.io/docs/user-guide/compute-resources/
  ## We usually recommend not to specify default resources and to leave this as a conscious
  ## choice for the user. This also increases chances charts run on environments with little
  ## resources, such as Minikube. If you do want to specify resources, uncomment the following
  ## lines, adjust them as necessary, and remove the curly braces after 'resources:'.
  resources:
    ## Example:
    ## requests:
    ##    memory: 256Mi
    ##    cpu: 250m
    # -- The requested resources for temporal-ui pods
    requests: {}
    ## Example:
    ## limits:
    ##    cpu: 200m
    ##    memory: 1Gi
    # -- The resources limits for temporal-ui pods
    limits: {}

  extraContainers: []

## @section Airbyte Database parameters

# PostgreSQL chart configuration, see https://github.com/bitnami/charts/blob/master/bitnami/postgresql/values.yaml
postgresql:
  # -- Switch to enable or disable the PostgreSQL helm chart
  enabled: true

  ## image.repository Repository for airbyte-db statefulset
  image:
    repository: airbyte/db
  # -- Airbyte Postgresql username
  postgresqlUsername: airbyte
  # -- Airbyte Postgresql password
  postgresqlPassword: airbyte
  # -- Airbyte Postgresql database
  postgresqlDatabase: db-airbyte
  # fullnameOverride: *db-hostname
  ## This secret is used in case of postgresql.enabled=true and we would like to specify password for newly created postgresql instance
  # -- Name of an existing secret containing the PostgreSQL password ('postgresql-password' key)
  existingSecret: ""
  podSecurityContext:
    # gid=70(postgres)
    fsGroup: 70
  containerSecurityContext:
    # -- Ensures the container will run with a non-root user
    allowPrivilegeEscalation: false 
    runAsNonRoot: true
    # uid=70(postgres)
    runAsUser: 70
    # gid=70(postgres)
    runAsGroup: 70
    readOnlyRootFilesystem: false
    capabilities:
      drop: ["ALL"]
    seccompProfile:
      type: RuntimeDefault

  commonAnnotations:
    # -- It will determine when the hook should be rendered
    helm.sh/hook: pre-install
    # -- The order in which the hooks are executed. If weight is lower, it has higher priority
    helm.sh/hook-weight: "-1"
  # -- Node labels for pod assignment, see https://kubernetes.io/docs/user-guide/node-selection/
  nodeSelector: {}

  # -- Tolerations for postgresql pod assignment, see https://kubernetes.io/docs/concepts/configuration/taint-and-toleration/
  tolerations: []

  # -- Affinity and anti-affinity for postgresql pod assignment, see
  # https://kubernetes.io/docs/concepts/scheduling-eviction/assign-pod-node/#affinity-and-anti-affinity
  affinity: {}

minio:
  image:
    # -- Minio image used by Minio helm chart
    repository: minio/minio
    # -- Minio tag image
    tag: RELEASE.2023-11-20T22-40-07Z

  storage:
    volumeClaimValue: 500Mi

  # -- Node labels for pod assignment, see https://kubernetes.io/docs/user-guide/node-selection/
  ##
  nodeSelector: {}

  # -- Tolerations for minio pod assignment, see https://kubernetes.io/docs/concepts/configuration/taint-and-toleration/
  ##
  tolerations: []

  # -- Affinity and anti-affinity for minio pod assignment, see
  # https://kubernetes.io/docs/concepts/scheduling-eviction/assign-pod-node/#affinity-and-anti-affinity
  affinity: {}

  resources:
     requests:
       memory: 1Gi
       cpu: 250m
     limits:
       cpu: 300m
       memory: 2Gi
## @section cron parameters
cron:
  enabled: true
  # -- Number of cron replicas
  replicaCount: 1
  image:
    # -- The repository to use for the airbyte cron image.
    repository: airbyte/cron
    # -- The pull policy to use for the airbyte cron image
    pullPolicy: IfNotPresent

  # -- Add extra annotations to the cron pods
  podAnnotations: {}

  # -- Add extra labels to the cron pods
  podLabels: {}

  # -- Security context for the container
  podSecurityContext:
    # uid=1000(airbyte)
    fsGroup: 1000

  containerSecurityContext:
    allowPrivilegeEscalation: false 
    runAsNonRoot: true
    # uid=1000(airbyte)
    runAsUser: 1000
    # gid=1000(airbyte)
    runAsGroup: 1000
    readOnlyRootFilesystem: false
    capabilities:
      drop: ["ALL"]
    seccompProfile:
      type: RuntimeDefault

  livenessProbe:
    # -- Enable livenessProbe on the cron
    enabled: true
    # -- Initial delay seconds for livenessProbe
    initialDelaySeconds: 30
    # -- Period seconds for livenessProbe
    periodSeconds: 10
    # -- Timeout seconds for livenessProbe
    timeoutSeconds: 1
    # -- Failure threshold for livenessProbe
    failureThreshold: 3
    # -- Success threshold for livenessProbe
    successThreshold: 1

  readinessProbe:
    # -- Enable readinessProbe on the cron
    enabled: true
    # -- Initial delay seconds for readinessProbe
    initialDelaySeconds: 10
    # -- Period seconds for readinessProbe
    periodSeconds: 10
    # -- Timeout seconds for readinessProbe
    timeoutSeconds: 1
    # -- Failure threshold for readinessProbe
    failureThreshold: 3
    # -- Success threshold for readinessProbe
    successThreshold: 1

  ## cron resource requests and limits
  ## ref: http://kubernetes.io/docs/user-guide/compute-resources/
  ## We usually recommend not to specify default resources and to leave this as a conscious
  ## choice for the user. This also increases chances charts run on environments with little
  ## resources, such as Minikube. If you do want to specify resources, uncomment the following
  ## lines, adjust them as necessary, and remove the curly braces after 'resources:'.
  resources:
    ## Example:
    ## limits:
    ##    cpu: 200m
    ##    memory: 1Gi
    # -- The resources limits for the cron container
    limits: {}
    ## Examples:
    ## requests:
    ##    memory: 256Mi
    ##    cpu: 250m
    # -- The requested resources for the cron container
    requests: {}

  # -- Node labels for pod assignment, see https://kubernetes.io/docs/user-guide/node-selection/
  nodeSelector: {}

  # -- Tolerations for cron pod assignment, see https://kubernetes.io/docs/concepts/configuration/taint-and-toleration/
  tolerations: []

  # -- Affinity and anti-affinity for cron pod assignment, see
  # https://kubernetes.io/docs/concepts/scheduling-eviction/assign-pod-node/#affinity-and-anti-affinity
  affinity: {}

  log:
    # -- The log level to log at.
    level: "INFO"

  ## Examples (when using `cron.containerSecurityContext.readOnlyRootFilesystem=true`):
  ## extraVolumeMounts:
  ##   - name: tmpdir
  ##     mountPath: /tmp
  # -- Additional volumeMounts for cron containers
  extraVolumeMounts: []

  ## Examples (when using `cron.containerSecurityContext.readOnlyRootFilesystem=true`):
  ## extraVolumes:
  ##   - name: tmpdir
  ##     emptyDir: {}
  # -- Additional volumes for cron pods
  extraVolumes: []

  ## Example:
  # extraContainers:
  #   - name: otel_collector
  #     image: somerepo/someimage:sometag
  #     args: [
  #         "--important-args"
  #     ]
  #     ports:
  #       - containerPort: 443
  #     volumeMounts:
  #       - name: volumeMountCool
  #         mountPath: /some/path
  #         readOnly: true
  # -- Additional container for cron pods
  extraContainers: []

  ## Example:
  # extraInitContainers:
  #   - name: sleepy
  #     image: alpine
  #     command: ['sleep', '60']
  # -- Additional init containers for cron pods
  extraInitContainers: []

  ## Example: (With default env vars and values taken from generated config map)
  # extraEnv:
  #   - name: AIRBYTE_VERSION
  #     valueFrom:
  #       configMapKeyRef:
  #         name: airbyte-env
  #         key: AIRBYTE_VERSION
  #   - name: API_URL
  #     valueFrom:
  #       configMapKeyRef:
  #         name: airbyte-env
  #         key: API_URL
  #   - name: TRACKING_STRATEGY
  #     valueFrom:
  #       configMapKeyRef:
  #         name: airbyte-env
  #         key: TRACKING_STRATEGY
  #   - name: FULLSTORY
  #     valueFrom:
  #       configMapKeyRef:
  #         name: airbyte-env
  #         key: FULLSTORY
  #   - name: INTERNAL_API_HOST
  #     valueFrom:
  #       configMapKeyRef:
  #         name: airbyte-env
  #         key: INTERNAL_API_HOST
  # -- Supply extra env variables to main container using full notation
  extraEnv: []
  ## Example:
  ## secrets:
  ##   DATABASE_PASSWORD: strong-password
  ##   DATABASE_USER: my-db-user
  # -- Supply additional secrets to container
  secrets: {}
  ## Example:
  ## env_vars:
  ##   DATABASE_HOST: airbyte-db
  ##   DATABASE_PORT: 5432
  # -- Supply extra env variables to main container using simplified notation
  env_vars: {}

connector-builder-server:
  enabled: true
  # -- Number of connector-builder-server replicas
  replicaCount: 1

  image:
    # -- The repository to use for the airbyte connector-builder-server image.
    repository: airbyte/connector-builder-server
    # -- The pull policy to use for the airbyte connector-builder-server image
    pullPolicy: IfNotPresent

  # -- Security context for the container
  podSecurityContext:
    # gid=1000(airbyte)
    fsGroup: 1000

  containerSecurityContext:
    allowPrivilegeEscalation: false 
    runAsNonRoot: true
    # uid=1000(airbyte)
    runAsUser: 1000
    # gid=1000(airbyte)
    runAsGroup: 1000
    readOnlyRootFilesystem: false
    capabilities:
      drop: ["ALL"]
    seccompProfile:
      type: RuntimeDefault

  livenessProbe:
    # -- Enable livenessProbe on the server
    enabled: true
    # -- Initial delay seconds for livenessProbe
    initialDelaySeconds: 30
    # -- Period seconds for livenessProbe
    periodSeconds: 10
    # -- Timeout seconds for livenessProbe
    timeoutSeconds: 10
    # -- Failure threshold for livenessProbe
    failureThreshold: 3
    # -- Success threshold for livenessProbe
    successThreshold: 1

  readinessProbe:
    # -- Enable readinessProbe on the server
    enabled: true
    # -- Initial delay seconds for readinessProbe
    initialDelaySeconds: 10
    # -- Period seconds for readinessProbe
    periodSeconds: 10
    # -- Timeout seconds for readinessProbe
    timeoutSeconds: 10
    # -- Failure threshold for readinessProbe
    failureThreshold: 3
    # -- Success threshold for readinessProbe
    successThreshold: 1

  ## connector-builder-server resource requests and limits
  ## ref: http://kubernetes.io/docs/user-guide/compute-resources/
  ## We usually recommend not to specify default resources and to leave this as a conscious
  ## choice for the user. This also increases chances charts run on environments with little
  ## resources, such as Minikube. If you do want to specify resources, uncomment the following
  ## lines, adjust them as necessary, and remove the curly braces after 'resources:'.
  resources:
    ## Example:
    ## limits:
    ##    cpu: 200m
    ##    memory: 1Gi
    # -- The resources limits for the connector-builder-server container
    limits: {}
    ## Examples:
    ## requests:
    ##    memory: 256Mi
    ##    cpu: 250m
    # -- The requested resources for the connector-builder-server container
    requests: {}

  log:
    # -- The log level to log at.
    level: "INFO"

  env_vars: {}
  service:
    port: 80

  # -- Node labels for pod assignment, see https://kubernetes.io/docs/user-guide/node-selection/
  nodeSelector: {}

  # -- Tolerations for webapp pod assignment, see https://kubernetes.io/docs/concepts/configuration/taint-and-toleration/
  tolerations: []

  # -- Affinity and anti-affinity for webapp pod assignment, see
  # https://kubernetes.io/docs/concepts/scheduling-eviction/assign-pod-node/#affinity-and-anti-affinity
  affinity: {}

keycloak:
  enabled: true
  env_vars: {}

  auth:
    adminUsername: airbyteAdmin
    adminPassword: keycloak123

  image:
    repository: airbyte/keycloak
    pullPolicy: IfNotPresent

  # -- Security context for the container
  podSecurityContext:
    fsGroup: 1000

  initContainers:
    initDb:
      image: "postgres:13-alpine"

  initContainerSecurityContext:
    allowPrivilegeEscalation: false 
    runAsNonRoot: true
    runAsUser: 1000
    runAsGroup: 1000
    readOnlyRootFilesystem: false
    capabilities:
      drop: ["ALL"]
    seccompProfile:
      type: RuntimeDefault
    
  containerSecurityContext:
    allowPrivilegeEscalation: false 
    runAsNonRoot: true
    runAsUser: 1000
    runAsGroup: 1000
    readOnlyRootFilesystem: false
    capabilities:
      drop: ["ALL"]
    seccompProfile:
      type: RuntimeDefault

  # -- Node labels for pod assignment, see https://kubernetes.io/docs/user-guide/node-selection/
  nodeSelector: {}

  # -- Tolerations for webapp pod assignment, see https://kubernetes.io/docs/concepts/configuration/taint-and-toleration/
  tolerations: []

  # -- Affinity and anti-affinity for webapp pod assignment, see
  # https://kubernetes.io/docs/concepts/scheduling-eviction/assign-pod-node/#affinity-and-anti-affinity
  affinity: {}

keycloak-setup:
  enabled: true
  env_vars: {}

  image:
    repository: airbyte/keycloak-setup
    pullPolicy: IfNotPresent

  # -- Security context for the container
  podSecurityContext:
    # gid=1000(airbyte)
    fsGroup: 1000

  initContainerSecurityContext:
    allowPrivilegeEscalation: false 
    runAsNonRoot: true
    runAsUser: 1000
    runAsGroup: 1000
    readOnlyRootFilesystem: false
    capabilities:
      drop: ["ALL"]
    seccompProfile:
      type: RuntimeDefault

  containerSecurityContext:
    allowPrivilegeEscalation: false 
    runAsNonRoot: true
    # uid=1000(airbyte)
    runAsUser: 1000
    # gid=1000(airbyte)
    runAsGroup: 1000
    readOnlyRootFilesystem: false
    capabilities:
      drop: ["ALL"]
    seccompProfile:
      type: RuntimeDefault

  # -- Node labels for pod assignment, see https://kubernetes.io/docs/user-guide/node-selection/
  nodeSelector: {}

  # -- Tolerations for webapp pod assignment, see https://kubernetes.io/docs/concepts/configuration/taint-and-toleration/
  tolerations: []

  # -- Affinity and anti-affinity for webapp pod assignment, see
  # https://kubernetes.io/docs/concepts/scheduling-eviction/assign-pod-node/#affinity-and-anti-affinity
  affinity: {}

workload-api-server:
  enabled: true

  bearerToken: token

  # -- workload-api-server replicas
  replicaCount: 1

  image:
    # -- The repository to use for the airbyte-workload-api-server image.
    repository: airbyte/workload-api-server
    # -- The pull policy to use for the airbyte-workload-api-server image
    pullPolicy: IfNotPresent

  # -- Security context for the container
  podSecurityContext:
    # gid=1000(airbyte)
    fsGroup: 1000

  containerSecurityContext:
    allowPrivilegeEscalation: false 
    runAsNonRoot: true
    # uid=1000(airbyte)
    runAsUser: 1000
    # gid=1000(airbyte)
    runAsGroup: 1000
    readOnlyRootFilesystem: false
    capabilities:
      drop: ["ALL"]
    seccompProfile:
      type: RuntimeDefault

  livenessProbe:
    # -- Enable livenessProbe on the server
    enabled: true
    # -- Initial delay seconds for livenessProbe
    initialDelaySeconds: 30
    # -- Period seconds for livenessProbe
    periodSeconds: 10
    # -- Timeout seconds for livenessProbe
    timeoutSeconds: 10
    # -- Failure threshold for livenessProbe
    failureThreshold: 3
    # -- Success threshold for livenessProbe
    successThreshold: 1

  readinessProbe:
    # -- Enable readinessProbe on the server
    enabled: true
    # -- Initial delay seconds for readinessProbe
    initialDelaySeconds: 10
    # -- Period seconds for readinessProbe
    periodSeconds: 10
    # -- Timeout seconds for readinessProbe
    timeoutSeconds: 10
    # -- Failure threshold for readinessProbe
    failureThreshold: 3
    # -- Success threshold for readinessProbe
    successThreshold: 1

  ## airbyte-workload-api-server resource requests and limits
  ## ref: http://kubernetes.io/docs/user-guide/compute-resources/
  ## We usually recommend not to specify default resources and to leave this as a conscious
  ## choice for the user. This also increases chances charts run on environments with little
  ## resources, such as Minikube. If you do want to specify resources, uncomment the following
  ## lines, adjust them as necessary, and remove the curly braces after 'resources:'.
  resources:
    ## Example:
    ## limits:
    ##    cpu: 200m
    ##    memory: 1Gi
    # -- The resources limits for the airbyte-workload-api-server container
    limits: {}
    ## Examples:
    ## requests:
    ##    memory: 256Mi
    ##    cpu: 250m
    # -- The requested resources for the airbyte-workload-api-server container
    requests: {}

  log:
    # -- The log level at which to log
    level: "INFO"

  # -- Node labels for pod assignment, see https://kubernetes.io/docs/user-guide/node-selection/
  nodeSelector: {}

  # -- Tolerations for webapp pod assignment, see https://kubernetes.io/docs/concepts/configuration/taint-and-toleration/
  tolerations: []

  # -- Affinity and anti-affinity for webapp pod assignment, see
  # https://kubernetes.io/docs/concepts/scheduling-eviction/assign-pod-node/#affinity-and-anti-affinity
  affinity: {}

  env_vars: {}
  service:
    port: 8007

  # Configure the ingress resource that allows you to access the Airbyte Workload API, see http://kubernetes.io/docs/user-guide/ingress/
  ingress:
    # -- Set to true to enable ingress record generation
    enabled: false
    # -- Specifies ingressClassName for clusters >= 1.18+
    className: ""
    # -- Ingress annotations done as key:value pairs
    annotations: {}
    # kubernetes.io/ingress.class: nginx
    # kubernetes.io/tls-acme: "true"
    # -- The list of hostnames to be covered with this ingress record
    hosts: []
    # - host: chart-example.local
    #   paths:
    #   - path: /
    #     pathType: ImplementationSpecific
    # -- Custom ingress TLS configuration
    tls: []
    # - secretName: chart-example-tls
    #   hosts:
    #   - chart-example.local

featureflag-server:
  enabled: false

  # -- workload-api-server replicas
  replicaCount: 1

  image:
    # -- The repository to use for the airbyte-workload-api-server image.
    repository: airbyte/featureflag-server
    # -- The pull policy to use for the airbyte-workload-api-server image
    pullPolicy: IfNotPresent

  # -- Security context for the container
  podSecurityContext:
    # gid=1000(airbyte)
    fsGroup: 1000

  containerSecurityContext:
    allowPrivilegeEscalation: false
    runAsNonRoot: true
    # uid=1000(airbyte)
    runAsUser: 1000
    # gid=1000(airbyte)
    runAsGroup: 1000
    readOnlyRootFilesystem: false
    capabilities:
      drop: ["ALL"]
    seccompProfile:
      type: RuntimeDefault

  livenessProbe:
    # -- Enable livenessProbe on the server
    enabled: true
    # -- Initial delay seconds for livenessProbe
    initialDelaySeconds: 30
    # -- Period seconds for livenessProbe
    periodSeconds: 10
    # -- Timeout seconds for livenessProbe
    timeoutSeconds: 10
    # -- Failure threshold for livenessProbe
    failureThreshold: 3
    # -- Success threshold for livenessProbe
    successThreshold: 1

  readinessProbe:
    # -- Enable readinessProbe on the server
    enabled: true
    # -- Initial delay seconds for readinessProbe
    initialDelaySeconds: 10
    # -- Period seconds for readinessProbe
    periodSeconds: 10
    # -- Timeout seconds for readinessProbe
    timeoutSeconds: 10
    # -- Failure threshold for readinessProbe
    failureThreshold: 3
    # -- Success threshold for readinessProbe
    successThreshold: 1

  ## airbyte-workload-api-server resource requests and limits
  ## ref: http://kubernetes.io/docs/user-guide/compute-resources/
  ## We usually recommend not to specify default resources and to leave this as a conscious
  ## choice for the user. This also increases chances charts run on environments with little
  ## resources, such as Minikube. If you do want to specify resources, uncomment the following
  ## lines, adjust them as necessary, and remove the curly braces after 'resources:'.
  resources:
    ## Example:
    ## limits:
    ##    cpu: 200m
    ##    memory: 1Gi
    # -- The resources limits for the airbyte-workload-api-server container
    limits: {}
    ## Examples:
    ## requests:
    ##    memory: 256Mi
    ##    cpu: 250m
    # -- The requested resources for the airbyte-workload-api-server container
    requests: {}

  log:
    # -- The log level at which to log
    level: "INFO"

  # -- Node labels for pod assignment, see https://kubernetes.io/docs/user-guide/node-selection/
  nodeSelector: {}

  # -- Tolerations for webapp pod assignment, see https://kubernetes.io/docs/concepts/configuration/taint-and-toleration/
  tolerations: []

  # -- Affinity and anti-affinity for webapp pod assignment, see
  # https://kubernetes.io/docs/concepts/scheduling-eviction/assign-pod-node/#affinity-and-anti-affinity
  affinity: {}

  env_vars: {}
  service:
    port: 8007

  # Configure the ingress resource that allows you to access the Airbyte Workload API, see http://kubernetes.io/docs/user-guide/ingress/
  ingress:
    # -- Set to true to enable ingress record generation
    enabled: false
    # -- Specifies ingressClassName for clusters >= 1.18+
    className: ""
    # -- Ingress annotations done as key:value pairs
    annotations: {}
    # kubernetes.io/ingress.class: nginx
    # kubernetes.io/tls-acme: "true"
    # -- The list of hostnames to be covered with this ingress record
    hosts: []
    # - host: chart-example.local
    #   paths:
    #   - path: /
    #     pathType: ImplementationSpecific
    # -- Custom ingress TLS configuration
    tls: []
    # - secretName: chart-example-tls
    #   hosts:
    #   - chart-example.local

testWebapp:
  image:
    repository: airbyte/airbyte-base-java-image
    tag: 3.3.5<|MERGE_RESOLUTION|>--- conflicted
+++ resolved
@@ -342,15 +342,9 @@
     # -- The webapp API url
     url: /api/v1/
 
-<<<<<<< HEAD
-  connector-builder-server:
-    url: /connector-builder-api
-
   ##  webapp.url Define the url the Airbyte Webapp is hosted at. Used in notification links.
   url: ""
 
-=======
->>>>>>> 67b858b9
   fullstory:
     # -- Whether to enable fullstory
     enabled: false
