{{- if eq .Values.global.deploymentMode "oss"  }}
{{- $airbyteYmlDict := (default "" .Values.airbyteYml | fromYaml) }} # default to empty dict if airbyteYml is undefined
apiVersion: v1
kind: ConfigMap
metadata:
  name: {{ .Release.Name }}-airbyte-env
  annotations:
    helm.sh/hook: pre-install,pre-upgrade
    helm.sh/hook-weight: "-1"
  labels:
    {{- include "airbyte.labels" . | nindent 4 }}
data:
  AIRBYTE_VERSION: {{ .Values.version | default .Chart.AppVersion }}
{{- if or (eq .Values.global.edition "pro") (eq .Values.global.edition "enterprise") }}
  AIRBYTE_EDITION: "pro"
{{- else }}
  AIRBYTE_EDITION: "community"
{{- end }}
  API_URL: {{ .Values.webapp.api.url }}
  CONNECTOR_BUILDER_API_URL: {{ index .Values.webapp "connector-builder-server" "url" | quote }}
  CONFIG_API_HOST: http://{{ .Release.Name }}-airbyte-server-svc:{{ .Values.server.service.port }} # temporary solution for oss kube deploys for airbyte api server until that server is wrapped into the config server
  CONFIG_ROOT: /configs
  CONFIGS_DATABASE_MINIMUM_FLYWAY_MIGRATION_VERSION: "0.35.15.001"
  DATA_DOCKER_MOUNT: airbyte_data
  DB_DOCKER_MOUNT: airbyte_db
  DATABASE_DB: {{ include "airbyte.database.name" . }}
  DATABASE_HOST: {{ include "airbyte.database.host" . }} # todo: database information into secrets
  DATABASE_PORT: {{ include "airbyte.database.port" . | quote }}
  DATABASE_URL: {{ include "airbyte.database.url" . | quote }}
  KEYCLOAK_DATABASE_URL: {{ include "keycloak.database.url" . | quote }}
  GOOGLE_APPLICATION_CREDENTIALS: {{ include "airbyte.gcpLogCredentialsPath" . | quote }}
  INTERNAL_API_HOST: {{ .Release.Name }}-airbyte-server-svc:{{ .Values.server.service.port }}
{{- if eq (index .Values "workload-api-server" "enabled") true }}
  # Temporary conditional for OSS deploys.  Eventually, the workload-api will be present in OSS deploys and the else
  # block can be removed
  WORKLOAD_API_HOST: http://{{ .Release.Name }}-workload-api-server-svc:{{ index .Values "workload-api-server" "service" "port" }}
{{- else }}
  WORKLOAD_API_HOST: http://localhost # placeholder value
{{- end }}
{{- if or (eq .Values.global.edition "pro") (eq .Values.global.edition "enterprise") }}
  KEYCLOAK_INTERNAL_HOST: {{ .Release.Name }}-airbyte-keycloak-svc:{{ .Values.keycloak.service.port }}
  KEYCLOAK_PORT: {{ .Values.keycloak.service.port | quote }}
  KEYCLOAK_HOSTNAME_URL: {{ printf "%s/auth" (index $airbyteYmlDict "webapp-url") | quote }}
  KEYCLOAK_JAVA_OPTS_APPEND: -Djgroups.dns.query={{ .Release.Name }}-airbyte-keycloak-headless-svc
{{- else }}
  KEYCLOAK_INTERNAL_HOST: localhost # just a placeholder so that nginx template is valid - shouldn't be used when edition isn't "pro"
{{- end }}
  CONNECTOR_BUILDER_API_HOST: {{ .Release.Name }}-airbyte-connector-builder-server-svc:{{ index .Values "connector-builder-server" "service" "port" }}
<<<<<<< HEAD
  AIRBYTE_API_HOST: {{ printf "%s/api/public/v1" (index $airbyteYmlDict "webapp-url") | quote }}
=======
{{- if or (eq .Values.global.edition "pro") (eq .Values.global.edition "enterprise") }}
  AIRBYTE_API_HOST: {{ printf "%s/api/public" (index $airbyteYmlDict "webapp-url") | quote }}
{{- else }}
  AIRBYTE_API_HOST: http://{{ .Release.Name }}-airbyte-server-svc:{{ .Values.server.service.port }}/api/public
{{- end }}
>>>>>>> 60908135
{{- if $.Values.global.jobs.kube.annotations }}
  JOB_KUBE_ANNOTATIONS: {{ $.Values.global.jobs.kube.annotations | include "airbyte.flattenMap" | quote }}
{{- end }}
{{- if $.Values.global.jobs.kube.labels }}
  JOB_KUBE_LABELS: {{ $.Values.global.jobs.kube.labels | include "airbyte.flattenMap" | quote }}
{{- end }}
{{- if $.Values.global.jobs.kube.nodeSelector }}
  JOB_KUBE_NODE_SELECTORS: {{ $.Values.global.jobs.kube.nodeSelector | include "airbyte.flattenMap" | quote }}
{{- end }}
{{- if $.Values.global.jobs.kube.tolerations }}
  JOB_KUBE_TOLERATIONS: {{ $.Values.global.jobs.kube.tolerations | include "airbyte.flattenArrayMap" | quote }}
{{- end }}
{{- if $.Values.global.jobs.kube.images.busybox }}
  JOB_KUBE_BUSYBOX_IMAGE: {{ $.Values.global.jobs.kube.images.busybox | quote }}
{{- end }}
{{- if $.Values.global.jobs.kube.images.socat }}
  JOB_KUBE_SOCAT_IMAGE: {{ $.Values.global.jobs.kube.images.socat | quote }}
{{- end }}
{{- if $.Values.global.jobs.kube.images.curl }}
  JOB_KUBE_CURL_IMAGE: {{ $.Values.global.jobs.kube.images.curl | quote }}
{{- end }}
  JOB_MAIN_CONTAINER_CPU_LIMIT: {{ ((.Values.global.jobs.resources | default dict).limits | default dict).cpu | default "" | quote }}
  JOB_MAIN_CONTAINER_CPU_REQUEST: {{ ((.Values.global.jobs.resources | default dict).requests | default dict).cpu | default "" | quote }}
  JOB_MAIN_CONTAINER_MEMORY_LIMIT: {{ ((.Values.global.jobs.resources | default dict).limits | default dict).memory | default "" | quote }}
  JOB_MAIN_CONTAINER_MEMORY_REQUEST: {{ ((.Values.global.jobs.resources | default dict).requests | default dict).memory | default "" | quote }}
{{- if $.Values.global.jobs.kube.main_container_image_pull_secret }}
  JOB_KUBE_MAIN_CONTAINER_IMAGE_PULL_SECRET: {{ $.Values.global.jobs.kube.main_container_image_pull_secret }}
{{- end }}
  JOBS_DATABASE_MINIMUM_FLYWAY_MIGRATION_VERSION: "0.29.15.001"
  LOCAL_ROOT: /tmp/airbyte_local
  LOG4J_CONFIGURATION_FILE: {{ include "airbyte.log4jConfig" . | quote }}
  MICROMETER_METRICS_ENABLED: "false"
  MICROMETER_METRICS_STATSD_FLAVOR: "datadog"
  RUN_DATABASE_MIGRATION_ON_STARTUP: {{ index .Values "airbyte-bootloader" "runDatabaseMigrationsOnStartup" | default "true" | quote  }}
  SEGMENT_WRITE_KEY: 7UDdp5K55CyiGgsauOr2pNNujGvmhaeu
  # Storage start
  STORAGE_TYPE: {{ (((.Values.global).storage).type) | default "minio" | quote }}
  STORAGE_BUCKET_LOG: {{ ((((.Values.global).storage).bucket).log) | default "airbyte-storage" | quote }}
  STORAGE_BUCKET_STATE: {{ ((((.Values.global).storage).bucket).state) | default "airbyte-storage" | quote }}
  STORAGE_BUCKET_WORKLOAD_OUTPUT: {{ ((((.Values.global).storage).bucket).workloadOutput) | default "airbyte-storage" | quote }}
  AWS_DEFAULT_REGION: {{ ((((.Values.global).storage).s3).region) | default ""  | quote }}
  MINIO_ENDPOINT: {{ include "airbyte.storage.minio.endpoint" . | quote }}
  S3_PATH_STYLE_ACCESS: {{ include "airbyte.s3PathStyleAccess" . | quote }}
  # Storage end
  STATSD_HOST: "localhost"
  STATSD_PORT: "8125"
  TEMPORAL_HOST: {{ .Release.Name }}-temporal:{{ .Values.temporal.service.port }}
  TEMPORAL_WORKER_PORTS: 9001,9002,9003,9004,9005,9006,9007,9008,9009,9010,9011,9012,9013,9014,9015,9016,9017,9018,9019,9020,9021,9022,9023,9024,9025,9026,9027,9028,9029,9030,9031,9032,9033,9034,9035,9036,9037,9038,9039,9040
  TRACKING_STRATEGY: segment
  WEBAPP_URL: {{ .Values.webapp.url | default (printf "http://%s-airbyte-webapp-svc:%d" .Release.Name (.Values.webapp.service.port | int)) }}
  WORKER_ENVIRONMENT: kubernetes
  WORKSPACE_DOCKER_MOUNT: airbyte_workspace
  WORKSPACE_ROOT: /workspace
  METRIC_CLIENT: {{ .Values.global.metrics.metricClient | default "" | quote }}
  OTEL_COLLECTOR_ENDPOINT: {{ .Values.global.metrics.otelCollectorEndpoint | default "" | quote }}
  ACTIVITY_MAX_ATTEMPT: {{ .Values.worker.activityMaxAttempt | default "" | quote  }}
  ACTIVITY_INITIAL_DELAY_BETWEEN_ATTEMPTS_SECONDS: {{ .Values.worker.activityInitialDelayBetweenAttemptsSeconds | default "" | quote  }}
  ACTIVITY_MAX_DELAY_BETWEEN_ATTEMPTS_SECONDS: {{ .Values.worker.activityMaxDelayBetweenAttemptsSeconds | default "" | quote  }}
  WORKFLOW_FAILURE_RESTART_DELAY_SECONDS: ""
  AUTO_DETECT_SCHEMA: "true"
  CONTAINER_ORCHESTRATOR_IMAGE: {{ .Values.worker.containerOrchestrator.image | quote }}
  LAUNCHER_MICRONAUT_ENVIRONMENTS: "control-plane,oss"
  WORKERS_MICRONAUT_ENVIRONMENTS: "control-plane"
  CRON_MICRONAUT_ENVIRONMENTS: "control-plane"
  SHOULD_RUN_NOTIFY_WORKFLOWS: "true"
  MAX_NOTIFY_WORKERS: {{ .Values.worker.maxNotifyWorkers | default "5" | quote }}
  KUBERNETES_CLIENT_MAX_IDLE_CONNECTIONS: ""
  WORKLOAD_LAUNCHER_PARALLELISM: "10"
  CONNECTOR_BUILDER_SERVER_API_HOST: http://{{ .Release.Name }}-airbyte-connector-builder-server-svc:{{ index .Values "connector-builder-server" "service" "port" }}
{{- end }}<|MERGE_RESOLUTION|>--- conflicted
+++ resolved
@@ -46,15 +46,11 @@
   KEYCLOAK_INTERNAL_HOST: localhost # just a placeholder so that nginx template is valid - shouldn't be used when edition isn't "pro"
 {{- end }}
   CONNECTOR_BUILDER_API_HOST: {{ .Release.Name }}-airbyte-connector-builder-server-svc:{{ index .Values "connector-builder-server" "service" "port" }}
-<<<<<<< HEAD
-  AIRBYTE_API_HOST: {{ printf "%s/api/public/v1" (index $airbyteYmlDict "webapp-url") | quote }}
-=======
 {{- if or (eq .Values.global.edition "pro") (eq .Values.global.edition "enterprise") }}
   AIRBYTE_API_HOST: {{ printf "%s/api/public" (index $airbyteYmlDict "webapp-url") | quote }}
 {{- else }}
   AIRBYTE_API_HOST: http://{{ .Release.Name }}-airbyte-server-svc:{{ .Values.server.service.port }}/api/public
 {{- end }}
->>>>>>> 60908135
 {{- if $.Values.global.jobs.kube.annotations }}
   JOB_KUBE_ANNOTATIONS: {{ $.Values.global.jobs.kube.annotations | include "airbyte.flattenMap" | quote }}
 {{- end }}
