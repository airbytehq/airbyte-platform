# airbyte

![Version: 0.50.14](https://img.shields.io/badge/Version-0.50.14-informational?style=flat-square) ![Type: application](https://img.shields.io/badge/Type-application-informational?style=flat-square) ![AppVersion: dev](https://img.shields.io/badge/AppVersion-dev-informational?style=flat-square)

Helm chart to deploy airbyte

## Requirements

| Repository | Name | Version |
|------------|------|---------|
| https://airbytehq.github.io/helm-charts/ | airbyte-api-server | 0.50.14 |
| https://airbytehq.github.io/helm-charts/ | airbyte-bootloader | 0.50.14 |
| https://airbytehq.github.io/helm-charts/ | connector-builder-server | 0.50.14 |
| https://airbytehq.github.io/helm-charts/ | cron | 0.50.14 |
| https://airbytehq.github.io/helm-charts/ | keycloak | 0.50.14 |
| https://airbytehq.github.io/helm-charts/ | keycloak-setup | 0.50.14 |
| https://airbytehq.github.io/helm-charts/ | metrics | 0.50.14 |
| https://airbytehq.github.io/helm-charts/ | pod-sweeper | 0.50.14 |
| https://airbytehq.github.io/helm-charts/ | server | 0.50.14 |
| https://airbytehq.github.io/helm-charts/ | temporal | 0.50.14 |
| https://airbytehq.github.io/helm-charts/ | webapp | 0.50.14 |
| https://airbytehq.github.io/helm-charts/ | worker | 0.50.14 |
| https://airbytehq.github.io/helm-charts/ | workload-api-server | 0.50.14 |
| https://airbytehq.github.io/helm-charts/ | workload-launcher | 0.50.14 |
| https://charts.bitnami.com/bitnami | common | 1.x.x |

## Values

<<<<<<< HEAD
| Key                                                          | Type | Default                              | Description |
|--------------------------------------------------------------|------|--------------------------------------|-------------|
| airbyte-bootloader.affinity                                  | object | `{}`                                 |  |
| airbyte-bootloader.enabled                                   | bool | `true`                               |  |
| airbyte-bootloader.env_vars                                  | object | `{}`                                 |  |
| airbyte-bootloader.extraContainers                           | list | `[]`                                 |  |
| airbyte-bootloader.extraEnv                                  | list | `[]`                                 |  |
| airbyte-bootloader.extraInitContainers                       | list | `[]`                                 |  |
| airbyte-bootloader.extraVolumeMounts                         | list | `[]`                                 |  |
| airbyte-bootloader.extraVolumes                              | list | `[]`                                 |  |
| airbyte-bootloader.image.pullPolicy                          | string | `"IfNotPresent"`                     |  |
| airbyte-bootloader.image.repository                          | string | `"airbyte/bootloader"`               |  |
| airbyte-bootloader.nodeSelector                              | object | `{}`                                 |  |
| airbyte-bootloader.podAnnotations                            | object | `{}`                                 |  |
| airbyte-bootloader.podLabels                                 | object | `{}`                                 |  |
| airbyte-bootloader.resources.limits                          | object | `{}`                                 |  |
| airbyte-bootloader.resources.requests                        | object | `{}`                                 |  |
| airbyte-bootloader.secrets                                   | object | `{}`                                 |  |
| airbyte-bootloader.tolerations                               | list | `[]`                                 |  |
| connector-builder-server.enabled                             | bool | `true`                               |  |
| connector-builder-server.env_vars                            | object | `{}`                                 |  |
| connector-builder-server.image.pullPolicy                    | string | `"IfNotPresent"`                     |  |
| connector-builder-server.image.repository                    | string | `"airbyte/connector-builder-server"` |  |
| connector-builder-server.log.level                           | string | `"INFO"`                             |  |
| connector-builder-server.replicaCount                        | int | `1`                                  |  |
| connector-builder-server.resources.limits                    | object | `{}`                                 |  |
| connector-builder-server.resources.requests                  | object | `{}`                                 |  |
| connector-builder-server.service.port                        | int | `80`                                 |  |
| cron.affinity                                                | object | `{}`                                 |  |
| cron.containerSecurityContext                                | object | `{}`                                 |  |
| cron.enabled                                                 | bool | `true`                               |  |
| cron.env_vars                                                | object | `{}`                                 |  |
| cron.extraContainers                                         | list | `[]`                                 |  |
| cron.extraEnv                                                | list | `[]`                                 |  |
| cron.extraInitContainers                                     | list | `[]`                                 |  |
| cron.extraVolumeMounts                                       | list | `[]`                                 |  |
| cron.extraVolumes                                            | list | `[]`                                 |  |
| cron.image.pullPolicy                                        | string | `"IfNotPresent"`                     |  |
| cron.image.repository                                        | string | `"airbyte/cron"`                     |  |
| cron.livenessProbe.enabled                                   | bool | `true`                               |  |
| cron.livenessProbe.failureThreshold                          | int | `3`                                  |  |
| cron.livenessProbe.initialDelaySeconds                       | int | `30`                                 |  |
| cron.livenessProbe.periodSeconds                             | int | `10`                                 |  |
| cron.livenessProbe.successThreshold                          | int | `1`                                  |  |
| cron.livenessProbe.timeoutSeconds                            | int | `1`                                  |  |
| cron.log.level                                               | string | `"INFO"`                             |  |
| cron.nodeSelector                                            | object | `{}`                                 |  |
| cron.podAnnotations                                          | object | `{}`                                 |  |
| cron.podLabels                                               | object | `{}`                                 |  |
| cron.readinessProbe.enabled                                  | bool | `true`                               |  |
| cron.readinessProbe.failureThreshold                         | int | `3`                                  |  |
| cron.readinessProbe.initialDelaySeconds                      | int | `10`                                 |  |
| cron.readinessProbe.periodSeconds                            | int | `10`                                 |  |
| cron.readinessProbe.successThreshold                         | int | `1`                                  |  |
| cron.readinessProbe.timeoutSeconds                           | int | `1`                                  |  |
| cron.replicaCount                                            | int | `1`                                  |  |
| cron.resources.limits                                        | object | `{}`                                 |  |
| cron.resources.requests                                      | object | `{}`                                 |  |
| cron.secrets                                                 | object | `{}`                                 |  |
| cron.tolerations                                             | list | `[]`                                 |  |
| externalDatabase.database                                    | string | `"db-airbyte"`                       |  |
| externalDatabase.existingSecret                              | string | `""`                                 |  |
| externalDatabase.existingSecretPasswordKey                   | string | `""`                                 |  |
| externalDatabase.host                                        | string | `"localhost"`                        |  |
| externalDatabase.jdbcUrl                                     | string | `""`                                 |  |
| externalDatabase.password                                    | string | `""`                                 |  |
| externalDatabase.port                                        | int | `5432`                               |  |
| externalDatabase.user                                        | string | `"airbyte"`                          |  |
| fullnameOverride                                             | string | `""`                                 |  |
| global.database.host                                         | string | `"example.com"`                      |  |
| global.database.port                                         | string | `"5432"`                             |  |
| global.database.secretName                                   | string | `""`                                 |  |
| global.database.secretValue                                  | string | `""`                                 |  |
| global.deploymentMode                                        | string | `"oss"`                              |  |
| global.jobs.kube.annotations                                 | object | `{}`                                 |  |
| global.jobs.kube.labels                                      | object | `{}` |  |
| global.jobs.kube.images.busybox                              | string | `""`                                 |  |
| global.jobs.kube.images.curl                                 | string | `""`                                 |  |
| global.jobs.kube.images.socat                                | string | `""`                                 |  |
| global.jobs.kube.main_container_image_pull_secret            | string | `""`                                 |  |
| global.jobs.kube.nodeSelector                                | object | `{}`                                 |  |
| global.jobs.kube.tolerations                                 | list | `[]`                                 |  |
| global.jobs.resources.limits                                 | object | `{}`                                 |  |
| global.jobs.resources.requests                               | object | `{}`                                 |  |
| global.logs.accessKey.existingSecret                         | string | `""`                                 |  |
| global.logs.accessKey.existingSecretKey                      | string | `""`                                 |  |
| global.logs.accessKey.password                               | string | `""`                                 |  |
| global.logs.externalMinio.enabled                            | bool | `false`                              |  |
| global.logs.externalMinio.host                               | string | `"localhost"`                        |  |
| global.logs.externalMinio.port                               | int | `9000`                               |  |
| global.logs.gcs.bucket                                       | string | `""`                                 |  |
| global.logs.gcs.credentials                                  | string | `""`                                 |  |
| global.logs.gcs.credentialsJson                              | string | `""`                                 |  |
| global.logs.minio.enabled                                    | bool | `true`                               |  |
| global.logs.s3.bucket                                        | string | `"airbyte-dev-logs"`                 |  |
| global.logs.s3.bucketRegion                                  | string | `""`                                 |  |
| global.logs.s3.enabled                                       | bool | `false`                              |  |
| global.logs.secretKey.existingSecret                         | string | `""`                                 |  |
| global.logs.secretKey.existingSecretKey                      | string | `""`                                 |  |
| global.logs.secretKey.password                               | string | `""`                                 |  |
| global.logs.storage.type                                     | string | `"MINIO"`                            |  |
| global.metrics.metricClient                                  | string | `""`                                 |  |
| global.metrics.otelCollectorEndpoint                         | string | `""`                                 |  |
| global.serviceAccountName                                    | string | `"airbyte-admin"`                    |  |
| global.state.storage.type                                    | string | `"MINIO"`                            |  |
| metrics.affinity                                             | object | `{}`                                 |  |
| metrics.containerSecurityContext                             | object | `{}`                                 |  |
| metrics.enabled                                              | bool | `false`                              |  |
| metrics.env_vars                                             | object | `{}`                                 |  |
| metrics.extraContainers                                      | list | `[]`                                 |  |
| metrics.extraEnv                                             | list | `[]`                                 |  |
| metrics.extraVolumeMounts                                    | list | `[]`                                 |  |
| metrics.extraVolumes                                         | list | `[]`                                 |  |
| metrics.image.pullPolicy                                     | string | `"IfNotPresent"`                     |  |
| metrics.image.repository                                     | string | `"airbyte/metrics-reporter"`         |  |
| metrics.nodeSelector                                         | object | `{}`                                 |  |
| metrics.podAnnotations                                       | object | `{}`                                 |  |
| metrics.podLabels                                            | object | `{}`                                 |  |
| metrics.replicaCount                                         | int | `1`                                  |  |
| metrics.resources.limits                                     | object | `{}`                                 |  |
| metrics.resources.requests                                   | object | `{}`                                 |  |
| metrics.secrets                                              | object | `{}`                                 |  |
| metrics.tolerations                                          | list | `[]`                                 |  |
| minio.auth.rootPassword                                      | string | `"minio123"`                         |  |
| minio.auth.rootUser                                          | string | `"minio"`                            |  |
| minio.enabled                                                | bool | `true`                               |  |
| minio.image.repository                                       | string | `"minio/minio"`                      |  |
| minio.image.tag                                              | string | `"latest"`                           |  |
| minio.storage.volumeClaimValue                               | string | `500Mi`                              |  |
| minio.resources.limits                                       | object | `{}`                                 |  |
| minio.resources.requests                                     | object | `{}`                                 |  |
| nameOverride                                                 | string | `""`                                 |  |
| pod-sweeper.affinity                                         | object | `{}`                                 |  |
| pod-sweeper.containerSecurityContext                         | object | `{}`                                 |  |
| pod-sweeper.enabled                                          | bool | `true`                               |  |
| pod-sweeper.extraVolumeMounts                                | list | `[]`                                 |  |
| pod-sweeper.extraVolumes                                     | list | `[]`                                 |  |
| pod-sweeper.image.pullPolicy                                 | string | `"IfNotPresent"`                     |  |
| pod-sweeper.image.repository                                 | string | `"bitnami/kubectl"`                  |  |
| pod-sweeper.image.tag                                        | string | `"latest"`                           |  |
| pod-sweeper.livenessProbe.enabled                            | bool | `true`                               |  |
| pod-sweeper.livenessProbe.failureThreshold                   | int | `3`                                  |  |
| pod-sweeper.livenessProbe.initialDelaySeconds                | int | `5`                                  |  |
| pod-sweeper.livenessProbe.periodSeconds                      | int | `30`                                 |  |
| pod-sweeper.livenessProbe.successThreshold                   | int | `1`                                  |  |
| pod-sweeper.livenessProbe.timeoutSeconds                     | int | `1`                                  |  |
| pod-sweeper.nodeSelector                                     | object | `{}`                                 |  |
| pod-sweeper.podAnnotations                                   | object | `{}`                                 |  |
| pod-sweeper.podLabels                                        | object | `{}`                                 |  |
| pod-sweeper.readinessProbe.enabled                           | bool | `true`                               |  |
| pod-sweeper.readinessProbe.failureThreshold                  | int | `3`                                  |  |
| pod-sweeper.readinessProbe.initialDelaySeconds               | int | `5`                                  |  |
| pod-sweeper.readinessProbe.periodSeconds                     | int | `30`                                 |  |
| pod-sweeper.readinessProbe.successThreshold                  | int | `1`                                  |  |
| pod-sweeper.readinessProbe.timeoutSeconds                    | int | `1`                                  |  |
| pod-sweeper.resources.limits                                 | object | `{}`                                 |  |
| pod-sweeper.resources.requests                               | object | `{}`                                 |  |
| pod-sweeper.tolerations                                      | list | `[]`                                 |  |
| postgresql.commonAnnotations."helm.sh/hook"                  | string | `"pre-install,pre-upgrade"`          |  |
| postgresql.commonAnnotations."helm.sh/hook-weight"           | string | `"-1"`                               |  |
| postgresql.containerSecurityContext.runAsNonRoot             | bool | `true`                               |  |
| postgresql.enabled                                           | bool | `true`                               |  |
| postgresql.existingSecret                                    | string | `""`                                 |  |
| postgresql.image.repository                                  | string | `"airbyte/db"`                       |  |
| postgresql.postgresqlDatabase                                | string | `"db-airbyte"`                       |  |
| postgresql.postgresqlPassword                                | string | `"airbyte"`                          |  |
| postgresql.postgresqlUsername                                | string | `"airbyte"`                          |  |
| server.affinity                                              | object | `{}`                                 |  |
| server.containerSecurityContext                              | object | `{}`                                 |  |
| server.enabled                                               | bool | `true`                               |  |
| server.env_vars                                              | object | `{}`                                 |  |
| server.extraContainers                                       | list | `[]`                                 |  |
| server.extraEnv                                              | list | `[]`                                 |  |
| server.extraInitContainers                                   | list | `[]`                                 |  |
| server.extraVolumeMounts                                     | list | `[]`                                 |  |
| server.extraVolumes                                          | list | `[]`                                 |  |
| server.image.pullPolicy                                      | string | `"IfNotPresent"`                     |  |
| server.image.repository                                      | string | `"airbyte/server"`                   |  |
| server.livenessProbe.enabled                                 | bool | `true`                               |  |
| server.livenessProbe.failureThreshold                        | int | `3`                                  |  |
| server.livenessProbe.initialDelaySeconds                     | int | `30`                                 |  |
| server.livenessProbe.periodSeconds                           | int | `10`                                 |  |
| server.livenessProbe.successThreshold                        | int | `1`                                  |  |
| server.livenessProbe.timeoutSeconds                          | int | `1`                                  |  |
| server.log.level                                             | string | `"INFO"`                             |  |
| server.nodeSelector                                          | object | `{}`                                 |  |
| server.podAnnotations                                        | object | `{}`                                 |  |
| server.podLabels                                             | object | `{}`                                 |  |
| server.readinessProbe.enabled                                | bool | `true`                               |  |
| server.readinessProbe.failureThreshold                       | int | `3`                                  |  |
| server.readinessProbe.initialDelaySeconds                    | int | `10`                                 |  |
| server.readinessProbe.periodSeconds                          | int | `10`                                 |  |
| server.readinessProbe.successThreshold                       | int | `1`                                  |  |
| server.readinessProbe.timeoutSeconds                         | int | `1`                                  |  |
| server.replicaCount                                          | int | `1`                                  |  |
| server.resources.limits                                      | object | `{}`                                 |  |
| server.resources.requests                                    | object | `{}`                                 |  |
| server.secrets                                               | object | `{}`                                 |  |
| server.tolerations                                           | list | `[]`                                 |  |
| serviceAccount.annotations                                   | object | `{}`                                 |  |
| serviceAccount.create                                        | bool | `true`                               |  |
| serviceAccount.name                                          | string | `"airbyte-admin"`                    |  |
| temporal.affinity                                            | object | `{}`                                 |  |
| temporal.containerSecurityContext                            | object | `{}`                                 |  |
| temporal.enabled                                             | bool | `true`                               |  |
| temporal.extraContainers                                     | list | `[]`                                 |  |
| temporal.extraEnv                                            | list | `[]`                                 |  |
| temporal.extraInitContainers                                 | list | `[]`                                 |  |
| temporal.extraVolumeMounts                                   | list | `[]`                                 |  |
| temporal.extraVolumes                                        | list | `[]`                                 |  |
| temporal.image.pullPolicy                                    | string | `"IfNotPresent"`                     |  |
| temporal.image.repository                                    | string | `"temporalio/auto-setup"`      |  |
| temporal.image.tag                                           | string | `"1.20.1"`                           |  |
| temporal.livenessProbe.enabled                               | bool | `false`                              |  |
| temporal.nodeSelector                                        | object | `{}`                                 |  |
| temporal.podAnnotations                                      | object | `{}`                                 |  |
| temporal.podLabels                                           | object | `{}`                                 |  |
| temporal.readinessProbe.enabled                              | bool | `false`                              |  |
| temporal.replicaCount                                        | int | `1`                                  |  |
| temporal.resources.limits                                    | object | `{}`                                 |  |
| temporal.resources.requests                                  | object | `{}`                                 |  |
| temporal.service.port                                        | int | `7233`                               |  |
| temporal.service.type                                        | string | `"ClusterIP"`                        |  |
| temporal.tolerations                                         | list | `[]`                                 |  |
| version                                                      | string | `""`                                 |  |
| webapp.affinity                                              | object | `{}`                                 |  |
| webapp.api.url                                               | string | `"/api/v1/"`                         |  |
| webapp.connector-builder-server.url                          | string | `"/connector-builder-api"`           |  |
| webapp.containerSecurityContext                              | object | `{}`                                 |  |
| webapp.enabled                                               | bool | `true`                               |  |
| webapp.env_vars                                              | object | `{}`                                 |  |
| webapp.extraContainers                                       | list | `[]`                                 |  |
| webapp.extraEnv                                              | list | `[]`                                 |  |
| webapp.extraInitContainers                                   | list | `[]`                                 |  |
| webapp.extraVolumeMounts                                     | list | `[]`                                 |  |
| webapp.extraVolumes                                          | list | `[]`                                 |  |
| webapp.fullstory.enabled                                     | bool | `false`                              |  |
| webapp.image.pullPolicy                                      | string | `"IfNotPresent"`                     |  |
| webapp.image.repository                                      | string | `"airbyte/webapp"`                   |  |
| webapp.ingress.annotations                                   | object | `{}`                                 |  |
| webapp.ingress.className                                     | string | `""`                                 |  |
| webapp.ingress.enabled                                       | bool | `false`                              |  |
| webapp.ingress.hosts                                         | list | `[]`                                 |  |
| webapp.ingress.tls                                           | list | `[]`                                 |  |
| webapp.livenessProbe.enabled                                 | bool | `true`                               |  |
| webapp.livenessProbe.failureThreshold                        | int | `3`                                  |  |
| webapp.livenessProbe.initialDelaySeconds                     | int | `30`                                 |  |
| webapp.livenessProbe.periodSeconds                           | int | `10`                                 |  |
| webapp.livenessProbe.successThreshold                        | int | `1`                                  |  |
| webapp.livenessProbe.timeoutSeconds                          | int | `1`                                  |  |
| webapp.nodeSelector                                          | object | `{}`                                 |  |
| webapp.podAnnotations                                        | object | `{}`                                 |  |
| webapp.podLabels                                             | object | `{}`                                 |  |
| webapp.readinessProbe.enabled                                | bool | `true`                               |  |
| webapp.readinessProbe.failureThreshold                       | int | `3`                                  |  |
| webapp.readinessProbe.initialDelaySeconds                    | int | `10`                                 |  |
| webapp.readinessProbe.periodSeconds                          | int | `10`                                 |  |
| webapp.readinessProbe.successThreshold                       | int | `1`                                  |  |
| webapp.readinessProbe.timeoutSeconds                         | int | `1`                                  |  |
| webapp.replicaCount                                          | int | `1`                                  |  |
| webapp.resources.limits                                      | object | `{}`                                 |  |
| webapp.resources.requests                                    | object | `{}`                                 |  |
| webapp.secrets                                               | object | `{}`                                 |  |
| webapp.service.annotations                                   | object | `{}`                                 |  |
| webapp.service.port                                          | int | `80`                                 |  |
| webapp.service.type                                          | string | `"ClusterIP"`                        |  |
| webapp.tolerations                                           | list | `[]`                                 |  |
| worker.activityInitialDelayBetweenAttemptsSeconds            | string | `""`                                 |  |
| worker.activityMaxAttempt                                    | string | `""`                                 |  |
| worker.activityMaxDelayBetweenAttemptsSeconds                | string | `""`                                 |  |
| worker.affinity                                              | object | `{}`                                 |  |
| worker.containerOrchestrator.enabled                         | bool | `true`                               |  |
| worker.containerOrchestrator.image                           | string | `""`                                 |  |
| worker.containerSecurityContext                              | object | `{}`                                 |  |
| worker.enabled                                               | bool | `true`                               |  |
| worker.extraContainers                                       | list | `[]`                                 |  |
| worker.extraEnv                                              | list | `[]`                                 |  |
| worker.extraVolumeMounts                                     | list | `[]`                                 |  |
| worker.extraVolumes                                          | list | `[]`                                 |  |
| worker.hpa.enabled                                           | bool | `false`                              |  |
| worker.image.pullPolicy                                      | string | `"IfNotPresent"`                     |  |
| worker.image.repository                                      | string | `"airbyte/worker"`                   |  |
| worker.livenessProbe.enabled                                 | bool | `true`                               |  |
| worker.livenessProbe.failureThreshold                        | int | `3`                                  |  |
| worker.livenessProbe.initialDelaySeconds                     | int | `30`                                 |  |
| worker.livenessProbe.periodSeconds                           | int | `10`                                 |  |
| worker.livenessProbe.successThreshold                        | int | `1`                                  |  |
| worker.livenessProbe.timeoutSeconds                          | int | `1`                                  |  |
| worker.log.level                                             | string | `"INFO"`                             |  |
| worker.maxNotifyWorkers                                      | int | `5`                                  |  |
| worker.nodeSelector                                          | object | `{}`                                 |  |
| worker.podAnnotations                                        | object | `{}`                                 |  |
| worker.podLabels                                             | object | `{}`                                 |  |
| worker.readinessProbe.enabled                                | bool | `true`                               |  |
| worker.readinessProbe.failureThreshold                       | int | `3`                                  |  |
| worker.readinessProbe.initialDelaySeconds                    | int | `10`                                 |  |
| worker.readinessProbe.periodSeconds                          | int | `10`                                 |  |
| worker.readinessProbe.successThreshold                       | int | `1`                                  |  |
| worker.readinessProbe.timeoutSeconds                         | int | `1`                                  |  |
| worker.replicaCount                                          | int | `1`                                  |  |
| worker.resources.limits                                      | object | `{}`                                 |  |
| worker.resources.requests                                    | object | `{}`                                 |  |
| worker.tolerations                                           | list | `[]`                                 |  |
| workload-launcher.activityInitialDelayBetweenAttemptsSeconds | string | `""`                                 |  |
| workload-launcher.activityMaxAttempt                         | string | `""`                                 |  |
| workload-launcher.activityMaxDelayBetweenAttemptsSeconds     | string | `""`                                 |  |
| workload-launcher.affinity                                   | object | `{}`                                 |  |
| workload-launcher.containerOrchestrator.enabled              | bool | `true`                               |  |
| workload-launcher.containerOrchestrator.image                | string | `""`                                 |  |
| workload-launcher.containerSecurityContext                   | object | `{}`                                 |  |
| workload-launcher.enabled                                    | bool | `true`                               |  |
| workload-launcher.extraContainers                            | list | `[]`                                 |  |
| workload-launcher.extraEnv                                   | list | `[]`                                 |  |
| workload-launcher.extraVolumeMounts                          | list | `[]`                                 |  |
| workload-launcher.extraVolumes                               | list | `[]`                                 |  |
| workload-launcher.hpa.enabled                                | bool | `false`                              |  |
| workload-launcher.image.pullPolicy                           | string | `"IfNotPresent"`                     |  |
| workload-launcher.image.repository                           | string | `"airbyte/workload-launcher"`                   |  |
| workload-launcher.livenessProbe.enabled                      | bool | `true`                               |  |
| workload-launcher.livenessProbe.failureThreshold             | int | `3`                                  |  |
| workload-launcher.livenessProbe.initialDelaySeconds          | int | `30`                                 |  |
| workload-launcher.livenessProbe.periodSeconds                | int | `10`                                 |  |
| workload-launcher.livenessProbe.successThreshold             | int | `1`                                  |  |
| workload-launcher.livenessProbe.timeoutSeconds               | int | `1`                                  |  |
| workload-launcher.log.level                                  | string | `"INFO"`                             |  |
| workload-launcher.maxNotifyWorkers                           | int | `5`                                  |  |
| workload-launcher.nodeSelector                               | object | `{}`                                 |  |
| workload-launcher.podAnnotations                             | object | `{}`                                 |  |
| workload-launcher.podLabels                                  | object | `{}`                                 |  |
| workload-launcher.readinessProbe.enabled                     | bool | `true`                               |  |
| workload-launcher.readinessProbe.failureThreshold            | int | `3`                                  |  |
| workload-launcher.readinessProbe.initialDelaySeconds         | int | `10`                                 |  |
| workload-launcher.readinessProbe.periodSeconds               | int | `10`                                 |  |
| workload-launcher.readinessProbe.successThreshold            | int | `1`                                  |  |
| workload-launcher.readinessProbe.timeoutSeconds              | int | `1`                                  |  |
| workload-launcher.replicaCount                               | int | `1`                                  |  |
| workload-launcher.resources.limits                           | object | `{}`                                 |  |
| workload-launcher.resources.requests                         | object | `{}`                                 |  |
| workload-launcher.tolerations                                | list | `[]`                                 |  |

----------------------------------------------
Autogenerated from chart metadata using [helm-docs v1.11.0](https://github.com/norwoodj/helm-docs/releases/v1.11.0)
=======
| Key | Type | Default | Description |
|-----|------|---------|-------------|
| airbyte-api-server.enabled | bool | `true` |  |
| airbyte-api-server.env_vars | object | `{}` |  |
| airbyte-api-server.image.pullPolicy | string | `"IfNotPresent"` | The pull policy to use for the airbyte airbyte-api-server image |
| airbyte-api-server.image.repository | string | `"airbyte/airbyte-api-server"` | The repository to use for the airbyte airbyte-api-server image. |
| airbyte-api-server.ingress.annotations | object | `{}` | Ingress annotations done as key:value pairs |
| airbyte-api-server.ingress.className | string | `""` | Specifies ingressClassName for clusters >= 1.18+ |
| airbyte-api-server.ingress.enabled | bool | `false` | Set to true to enable ingress record generation |
| airbyte-api-server.ingress.hosts | list | `[]` | The list of hostnames to be covered with this ingress record. |
| airbyte-api-server.ingress.tls | list | `[]` | Custom ingress TLS configuration |
| airbyte-api-server.livenessProbe.enabled | bool | `true` | Enable livenessProbe on the server |
| airbyte-api-server.livenessProbe.failureThreshold | int | `3` | Failure threshold for livenessProbe |
| airbyte-api-server.livenessProbe.initialDelaySeconds | int | `30` | Initial delay seconds for livenessProbe |
| airbyte-api-server.livenessProbe.periodSeconds | int | `10` | Period seconds for livenessProbe |
| airbyte-api-server.livenessProbe.successThreshold | int | `1` | Success threshold for livenessProbe |
| airbyte-api-server.livenessProbe.timeoutSeconds | int | `10` | Timeout seconds for livenessProbe |
| airbyte-api-server.log.level | string | `"INFO"` | The log level to log at. |
| airbyte-api-server.readinessProbe.enabled | bool | `true` | Enable readinessProbe on the server |
| airbyte-api-server.readinessProbe.failureThreshold | int | `3` | Failure threshold for readinessProbe |
| airbyte-api-server.readinessProbe.initialDelaySeconds | int | `10` | Initial delay seconds for readinessProbe |
| airbyte-api-server.readinessProbe.periodSeconds | int | `10` | Period seconds for readinessProbe |
| airbyte-api-server.readinessProbe.successThreshold | int | `1` | Success threshold for readinessProbe |
| airbyte-api-server.readinessProbe.timeoutSeconds | int | `10` | Timeout seconds for readinessProbe |
| airbyte-api-server.replicaCount | int | `1` | Number of airbyte-api-server replicas |
| airbyte-api-server.resources.limits | object | `{}` | The resources limits for the airbyte-api-server container |
| airbyte-api-server.resources.requests | object | `{}` |  |
| airbyte-api-server.service.port | int | `80` |  |
| airbyte-bootloader.affinity | object | `{}` | Affinity and anti-affinity for bootloader pod assignment, see https://kubernetes.io/docs/concepts/scheduling-eviction/assign-pod-node/#affinity-and-anti-affinity |
| airbyte-bootloader.enabled | bool | `true` |  |
| airbyte-bootloader.env_vars | object | `{}` | Supply extra env variables to main container using simplified notation |
| airbyte-bootloader.extraContainers | list | `[]` | Additional container for server pod(s) |
| airbyte-bootloader.extraEnv | list | `[]` | Supply extra env variables to main container using full notation |
| airbyte-bootloader.extraInitContainers | list | `[]` | Additional init containers for server pods |
| airbyte-bootloader.extraVolumeMounts | list | `[]` | Additional volumeMounts for server containers |
| airbyte-bootloader.extraVolumes | list | `[]` | Additional volumes for server pods |
| airbyte-bootloader.image.pullPolicy | string | `"IfNotPresent"` | The pull policy to use for the airbyte bootloader image |
| airbyte-bootloader.image.repository | string | `"airbyte/bootloader"` | The repository to use for the airbyte bootloader image. |
| airbyte-bootloader.nodeSelector | object | `{}` | Node labels for pod assignment, see https://kubernetes.io/docs/user-guide/node-selection/ |
| airbyte-bootloader.podAnnotations | object | `{}` | Add extra annotations to the bootloader pod |
| airbyte-bootloader.podLabels | object | `{}` | Add extra labels to the bootloader pod |
| airbyte-bootloader.resources.limits | object | `{}` | The resources limits for the airbyte bootloader image |
| airbyte-bootloader.resources.requests | object | `{}` | The requested resources for the airbyte bootloader image |
| airbyte-bootloader.secrets | object | `{}` | Supply additional secrets to container |
| airbyte-bootloader.tolerations | list | `[]` | Tolerations for worker pod assignment, see https://kubernetes.io/docs/concepts/configuration/taint-and-toleration/ |
| connector-builder-server.enabled | bool | `true` |  |
| connector-builder-server.env_vars | object | `{}` |  |
| connector-builder-server.image.pullPolicy | string | `"IfNotPresent"` | The pull policy to use for the airbyte connector-builder-server image |
| connector-builder-server.image.repository | string | `"airbyte/connector-builder-server"` | The repository to use for the airbyte connector-builder-server image. |
| connector-builder-server.livenessProbe.enabled | bool | `true` | Enable livenessProbe on the server |
| connector-builder-server.livenessProbe.failureThreshold | int | `3` | Failure threshold for livenessProbe |
| connector-builder-server.livenessProbe.initialDelaySeconds | int | `30` | Initial delay seconds for livenessProbe |
| connector-builder-server.livenessProbe.periodSeconds | int | `10` | Period seconds for livenessProbe |
| connector-builder-server.livenessProbe.successThreshold | int | `1` | Success threshold for livenessProbe |
| connector-builder-server.livenessProbe.timeoutSeconds | int | `10` | Timeout seconds for livenessProbe |
| connector-builder-server.log.level | string | `"INFO"` | The log level to log at. |
| connector-builder-server.readinessProbe.enabled | bool | `true` | Enable readinessProbe on the server |
| connector-builder-server.readinessProbe.failureThreshold | int | `3` | Failure threshold for readinessProbe |
| connector-builder-server.readinessProbe.initialDelaySeconds | int | `10` | Initial delay seconds for readinessProbe |
| connector-builder-server.readinessProbe.periodSeconds | int | `10` | Period seconds for readinessProbe |
| connector-builder-server.readinessProbe.successThreshold | int | `1` | Success threshold for readinessProbe |
| connector-builder-server.readinessProbe.timeoutSeconds | int | `10` | Timeout seconds for readinessProbe |
| connector-builder-server.replicaCount | int | `1` | Number of connector-builder-server replicas |
| connector-builder-server.resources.limits | object | `{}` | The resources limits for the connector-builder-server container |
| connector-builder-server.resources.requests | object | `{}` | The requested resources for the connector-builder-server container |
| connector-builder-server.service.port | int | `80` |  |
| cron.affinity | object | `{}` | Affinity and anti-affinity for cron pod assignment, see https://kubernetes.io/docs/concepts/scheduling-eviction/assign-pod-node/#affinity-and-anti-affinity |
| cron.containerSecurityContext | object | `{}` | Security context for the container |
| cron.enabled | bool | `true` |  |
| cron.env_vars | object | `{}` | Supply extra env variables to main container using simplified notation |
| cron.extraContainers | list | `[]` | Additional container for cron pods |
| cron.extraEnv | list | `[]` | Supply extra env variables to main container using full notation |
| cron.extraInitContainers | list | `[]` | Additional init containers for cron pods |
| cron.extraVolumeMounts | list | `[]` | Additional volumeMounts for cron containers |
| cron.extraVolumes | list | `[]` | Additional volumes for cron pods |
| cron.image.pullPolicy | string | `"IfNotPresent"` | The pull policy to use for the airbyte cron image |
| cron.image.repository | string | `"airbyte/cron"` | The repository to use for the airbyte cron image. |
| cron.livenessProbe.enabled | bool | `true` | Enable livenessProbe on the cron |
| cron.livenessProbe.failureThreshold | int | `3` | Failure threshold for livenessProbe |
| cron.livenessProbe.initialDelaySeconds | int | `30` | Initial delay seconds for livenessProbe |
| cron.livenessProbe.periodSeconds | int | `10` | Period seconds for livenessProbe |
| cron.livenessProbe.successThreshold | int | `1` | Success threshold for livenessProbe |
| cron.livenessProbe.timeoutSeconds | int | `1` | Timeout seconds for livenessProbe |
| cron.log.level | string | `"INFO"` | The log level to log at. |
| cron.nodeSelector | object | `{}` | Node labels for pod assignment, see https://kubernetes.io/docs/user-guide/node-selection/ |
| cron.podAnnotations | object | `{}` | Add extra annotations to the cron pods |
| cron.podLabels | object | `{}` | Add extra labels to the cron pods |
| cron.readinessProbe.enabled | bool | `true` | Enable readinessProbe on the cron |
| cron.readinessProbe.failureThreshold | int | `3` | Failure threshold for readinessProbe |
| cron.readinessProbe.initialDelaySeconds | int | `10` | Initial delay seconds for readinessProbe |
| cron.readinessProbe.periodSeconds | int | `10` | Period seconds for readinessProbe |
| cron.readinessProbe.successThreshold | int | `1` | Success threshold for readinessProbe |
| cron.readinessProbe.timeoutSeconds | int | `1` | Timeout seconds for readinessProbe |
| cron.replicaCount | int | `1` | Number of cron replicas |
| cron.resources.limits | object | `{}` | The resources limits for the cron container |
| cron.resources.requests | object | `{}` | The requested resources for the cron container |
| cron.secrets | object | `{}` | Supply additional secrets to container |
| cron.tolerations | list | `[]` | Tolerations for cron pod assignment, see https://kubernetes.io/docs/concepts/configuration/taint-and-toleration/ |
| externalDatabase.database | string | `"db-airbyte"` | Database name |
| externalDatabase.existingSecret | string | `""` | Name of an existing secret resource containing the DB password |
| externalDatabase.existingSecretPasswordKey | string | `""` | Name of an existing secret key containing the DB password |
| externalDatabase.host | string | `"localhost"` | Database host |
| externalDatabase.jdbcUrl | string | `""` | Database full JDBL URL (ex: jdbc:postgresql://host:port/db?parameters) |
| externalDatabase.password | string | `""` | Database password |
| externalDatabase.port | int | `5432` | Database port number |
| externalDatabase.user | string | `"airbyte"` | non-root Username for Airbyte Database |
| fullnameOverride | string | `""` | String to fully override airbyte.fullname template with a string |
| global.database.secretName | string | `""` | Secret name where database credentials are stored |
| global.database.secretValue | string | `""` | Secret value for database password |
| global.deploymentMode | string | `"oss"` | Deployment mode, whether or not render the default env vars and volumes in deployment spec |
| global.edition | string | `"community"` | Edition; "community" or "pro" |
| global.env_vars | object | `{}` | Environment variables |
| global.jobs.kube.annotations | object | `{}` | key/value annotations applied to kube jobs |
| global.jobs.kube.images.busybox | string | `""` | busybox image used by the job pod |
| global.jobs.kube.images.curl | string | `""` | curl image used by the job pod |
| global.jobs.kube.images.socat | string | `""` | socat image used by the job pod |
| global.jobs.kube.labels | object | `{}` | key/value labels applied to kube jobs |
| global.jobs.kube.main_container_image_pull_secret | string | `""` | image pull secret to use for job pod |
| global.jobs.kube.nodeSelector | object | `{}` | Node labels for pod assignment |
| global.jobs.kube.tolerations | list | `[]` | Node tolerations for pod assignment  Any boolean values should be quoted to ensure the value is passed through as a string. |
| global.jobs.resources.limits | object | `{}` | Job resource limits |
| global.jobs.resources.requests | object | `{}` | Job resource requests |
| global.logs.accessKey.existingSecret | string | `""` | Existing secret |
| global.logs.accessKey.existingSecretKey | string | `""` | Existing secret key |
| global.logs.accessKey.password | string | `""` | Logs access key |
| global.logs.externalMinio.enabled | bool | `false` | Enable or disable an external Minio instance |
| global.logs.externalMinio.host | string | `"localhost"` | External Minio host |
| global.logs.externalMinio.port | int | `9000` | External Minio port |
| global.logs.gcs.bucket | string | `""` | GCS Bucket Name |
| global.logs.gcs.credentials | string | `""` | The path the GCS creds are written to. If you are mounting an existing secret to extraVolumes on scheduler, server and worker deployments, then set credentials to the path of the mounted JSON file. |
| global.logs.gcs.credentialsJson | string | `""` | Base64 encoded json GCP credentials file contents. If credentialsJson is set then credentials auto resolves (to /secrets/gcs-log-creds/gcp.json). |
| global.logs.minio.affinity | object | `{}` | Node affinity and anti-affinity for pod assignment |
| global.logs.minio.enabled | bool | `true` | Enable or disable the Minio helm chart |
| global.logs.minio.nodeSelector | object | `{}` | Node labels for pod assignment |
| global.logs.minio.tolerations | list | `[]` | Node tolerations for pod assignment |
| global.logs.s3 | object | `{"bucket":"airbyte-dev-logs","bucketRegion":"","enabled":false}` | S3 configuration, used if logs.storage.type is "S3" |
| global.logs.s3.bucket | string | `"airbyte-dev-logs"` | Bucket name where logs should be stored |
| global.logs.s3.bucketRegion | string | `""` | Region where bucket is located (must be empty if using Minio) |
| global.logs.s3.enabled | bool | `false` | Enable or disable custom S3 log location |
| global.logs.secretKey.existingSecret | string | `""` | Existing secret |
| global.logs.secretKey.existingSecretKey | string | `""` | Existing secret key |
| global.logs.secretKey.password | string | `""` | Logs secret key |
| global.logs.storage.type | string | `"MINIO"` | Determines which log storage will be utilized; "MINIO", "S3", or "GCS". Used in conjunction with logs.minio.*, logs.s3.* or logs.gcs.* |
| global.metrics.metricClient | string | `""` | The metric client to configure globally. Supports "otel" |
| global.metrics.otelCollectorEndpoint | string | `""` | The open-telemetry-collector endpoint that metrics will be sent to |
| global.serviceAccountName | string | `"airbyte-admin"` | Service Account name override |
| global.state.storage | object | `{"type":"MINIO"}` | Determines which state storage will be utilized; "MINIO", "S3", or "GCS" |
| keycloak-setup.enabled | bool | `false` |  |
| keycloak.auth.adminPassword | string | `"keycloak123"` |  |
| keycloak.auth.adminUsername | string | `"airbyteAdmin"` |  |
| keycloak.enabled | bool | `false` |  |
| metrics.affinity | object | `{}` | Affinity and anti-affinity for metrics-reporter pod assignment, see https://kubernetes.io/docs/concepts/scheduling-eviction/assign-pod-node/#affinity-and-anti-affinity |
| metrics.containerSecurityContext | object | `{}` | Security context for the container |
| metrics.enabled | bool | `false` |  |
| metrics.env_vars | object | `{}` |  |
| metrics.extraContainers | list | `[]` |  |
| metrics.extraEnv | list | `[]` | Additional env vars for metrics-reporter pods |
| metrics.extraVolumeMounts | list | `[]` | Additional volumeMounts for metrics-reporter containers |
| metrics.extraVolumes | list | `[]` | Additional volumes for metrics-reporter pods |
| metrics.image.pullPolicy | string | `"IfNotPresent"` | The pull policy to use for the airbyte metrics-reporter image |
| metrics.image.repository | string | `"airbyte/metrics-reporter"` | The repository to use for the airbyte metrics-reporter image. |
| metrics.nodeSelector | object | `{}` | Node labels for pod assignment, see https://kubernetes.io/docs/user-guide/node-selection/ |
| metrics.podAnnotations | object | `{}` | Add extra annotations to the metrics-reporter pod |
| metrics.podLabels | object | `{}` | Add extra labels to the metrics-reporter pod |
| metrics.replicaCount | int | `1` | Number of metrics-reporter replicas |
| metrics.resources.limits | object | `{}` | The resources limits for the metrics-reporter container |
| metrics.resources.requests | object | `{}` | The requested resources for the metrics-reporter container |
| metrics.secrets | object | `{}` |  |
| metrics.tolerations | list | `[]` | Tolerations for metrics-reporter pod assignment, see https://kubernetes.io/docs/concepts/configuration/taint-and-toleration/ |
| minio.affinity | object | `{}` | Affinity and anti-affinity for minio pod assignment, see https://kubernetes.io/docs/concepts/scheduling-eviction/assign-pod-node/#affinity-and-anti-affinity |
| minio.auth.rootPassword | string | `"minio123"` |  |
| minio.auth.rootUser | string | `"minio"` |  |
| minio.enabled | bool | `true` |  |
| minio.endpoint | string | `"http://airbyte-minio-svc:9000"` |  |
| minio.image.repository | string | `"minio/minio"` | Minio image used by Minio helm chart |
| minio.image.tag | string | `"RELEASE.2023-11-20T22-40-07Z"` | Minio tag image |
| minio.nodeSelector | object | `{}` | Node labels for pod assignment, see https://kubernetes.io/docs/user-guide/node-selection/ # |
| minio.storage.volumeClaimValue | string | `"500Mi"` |  |
| minio.tolerations | list | `[]` | Tolerations for minio pod assignment, see https://kubernetes.io/docs/concepts/configuration/taint-and-toleration/ # |
| nameOverride | string | `""` | String to partially override airbyte.fullname template with a string (will prepend the release name) |
| pod-sweeper.affinity | object | `{}` | Affinity and anti-affinity for pod assignment, see https://kubernetes.io/docs/concepts/scheduling-eviction/assign-pod-node/#affinity-and-anti-affinity |
| pod-sweeper.containerSecurityContext | object | `{}` | Security context for the container |
| pod-sweeper.enabled | bool | `true` |  |
| pod-sweeper.extraVolumeMounts | list | `[]` | Additional volumeMounts for podSweeper container(s). |
| pod-sweeper.extraVolumes | list | `[]` | Additional volumes for podSweeper pod(s). |
| pod-sweeper.image.pullPolicy | string | `"IfNotPresent"` | The pull policy for the pod sweeper image |
| pod-sweeper.image.repository | string | `"bitnami/kubectl"` | The image repository to use for the pod sweeper |
| pod-sweeper.image.tag | string | `"1.28.4"` | The pod sweeper image tag to use |
| pod-sweeper.livenessProbe.enabled | bool | `true` | Enable livenessProbe on the podSweeper |
| pod-sweeper.livenessProbe.failureThreshold | int | `3` | Failure threshold for livenessProbe |
| pod-sweeper.livenessProbe.initialDelaySeconds | int | `5` | Initial delay seconds for livenessProbe |
| pod-sweeper.livenessProbe.periodSeconds | int | `30` | Period seconds for livenessProbe |
| pod-sweeper.livenessProbe.successThreshold | int | `1` | Success threshold for livenessProbe |
| pod-sweeper.livenessProbe.timeoutSeconds | int | `1` | Timeout seconds for livenessProbe |
| pod-sweeper.nodeSelector | object | `{}` | Node labels for pod assignment, see https://kubernetes.io/docs/user-guide/node-selection/ |
| pod-sweeper.podAnnotations | object | `{}` | Add extra annotations to the podSweeper pod |
| pod-sweeper.podLabels | object | `{}` | Add extra labels to the podSweeper pod |
| pod-sweeper.readinessProbe.enabled | bool | `true` | Enable readinessProbe on the podSweeper |
| pod-sweeper.readinessProbe.failureThreshold | int | `3` | Failure threshold for readinessProbe |
| pod-sweeper.readinessProbe.initialDelaySeconds | int | `5` | Initial delay seconds for readinessProbe |
| pod-sweeper.readinessProbe.periodSeconds | int | `30` | Period seconds for readinessProbe |
| pod-sweeper.readinessProbe.successThreshold | int | `1` | Success threshold for readinessProbe |
| pod-sweeper.readinessProbe.timeoutSeconds | int | `1` | Timeout seconds for readinessProbe |
| pod-sweeper.resources.limits | object | `{}` | The resources limits for the podSweeper container |
| pod-sweeper.resources.requests | object | `{}` | The requested resources for the podSweeper container |
| pod-sweeper.tolerations | list | `[]` | Tolerations for pod assignment, see https://kubernetes.io/docs/concepts/configuration/taint-and-toleration/ |
| postgresql.affinity | object | `{}` | Affinity and anti-affinity for postgresql pod assignment, see https://kubernetes.io/docs/concepts/scheduling-eviction/assign-pod-node/#affinity-and-anti-affinity |
| postgresql.commonAnnotations."helm.sh/hook" | string | `"pre-install"` | It will determine when the hook should be rendered |
| postgresql.commonAnnotations."helm.sh/hook-weight" | string | `"-1"` | The order in which the hooks are executed. If weight is lower, it has higher priority |
| postgresql.containerSecurityContext.runAsNonRoot | bool | `true` | Ensures the container will run with a non-root user |
| postgresql.enabled | bool | `true` | Switch to enable or disable the PostgreSQL helm chart |
| postgresql.existingSecret | string | `""` | Name of an existing secret containing the PostgreSQL password ('postgresql-password' key) |
| postgresql.image.repository | string | `"airbyte/db"` |  |
| postgresql.nodeSelector | object | `{}` | Node labels for pod assignment, see https://kubernetes.io/docs/user-guide/node-selection/ |
| postgresql.postgresqlDatabase | string | `"db-airbyte"` | Airbyte Postgresql database |
| postgresql.postgresqlPassword | string | `"airbyte"` | Airbyte Postgresql password |
| postgresql.postgresqlUsername | string | `"airbyte"` | Airbyte Postgresql username |
| postgresql.tolerations | list | `[]` | Tolerations for postgresql pod assignment, see https://kubernetes.io/docs/concepts/configuration/taint-and-toleration/ |
| server.affinity | object | `{}` | Affinity and anti-affinity for server pod assignment, see https://kubernetes.io/docs/concepts/scheduling-eviction/assign-pod-node/#affinity-and-anti-affinity |
| server.containerSecurityContext | object | `{}` | Security context for the container |
| server.enabled | bool | `true` |  |
| server.env_vars | object | `{}` | Supply extra env variables to main container using simplified notation |
| server.extraContainers | list | `[]` | Additional container for server pods |
| server.extraEnv | list | `[]` | Supply extra env variables to main container using full notation |
| server.extraInitContainers | list | `[]` | Additional init containers for server pods |
| server.extraVolumeMounts | list | `[]` | Additional volumeMounts for server containers |
| server.extraVolumes | list | `[]` | Additional volumes for server pods |
| server.image.pullPolicy | string | `"IfNotPresent"` | the pull policy to use for the airbyte server image |
| server.image.repository | string | `"airbyte/server"` | The repository to use for the airbyte server image. |
| server.livenessProbe.enabled | bool | `true` | Enable livenessProbe on the server |
| server.livenessProbe.failureThreshold | int | `3` | Failure threshold for livenessProbe |
| server.livenessProbe.initialDelaySeconds | int | `30` | Initial delay seconds for livenessProbe |
| server.livenessProbe.periodSeconds | int | `10` | Period seconds for livenessProbe |
| server.livenessProbe.successThreshold | int | `1` | Success threshold for livenessProbe |
| server.livenessProbe.timeoutSeconds | int | `10` | Timeout seconds for livenessProbe |
| server.log.level | string | `"INFO"` | The log level to log at |
| server.nodeSelector | object | `{}` | Node labels for pod assignment, see https://kubernetes.io/docs/user-guide/node-selection/ |
| server.podAnnotations | object | `{}` | Add extra annotations to the server pods |
| server.podLabels | object | `{}` | Add extra labels to the server pods |
| server.readinessProbe.enabled | bool | `true` | Enable readinessProbe on the server |
| server.readinessProbe.failureThreshold | int | `3` | Failure threshold for readinessProbe |
| server.readinessProbe.initialDelaySeconds | int | `10` | Initial delay seconds for readinessProbe |
| server.readinessProbe.periodSeconds | int | `10` | Period seconds for readinessProbe |
| server.readinessProbe.successThreshold | int | `1` | Success threshold for readinessProbe |
| server.readinessProbe.timeoutSeconds | int | `10` | Timeout seconds for readinessProbe |
| server.replicaCount | int | `1` | Number of server replicas |
| server.resources.limits | object | `{}` | The resources limits for the server container |
| server.resources.requests | object | `{}` | The requested resources for the server container |
| server.secrets | object | `{}` | Supply additional secrets to container |
| server.tolerations | list | `[]` | Tolerations for server pod assignment, see https://kubernetes.io/docs/concepts/configuration/taint-and-toleration/ |
| serviceAccount.annotations | object | `{}` | Annotations for service account. Evaluated as a template. Only used if `create` is `true`. |
| serviceAccount.create | bool | `true` | Specifies whether a ServiceAccount should be created |
| serviceAccount.name | string | `"airbyte-admin"` | Name of the service account to use. If not set and create is true, a name is generated using the fullname template. |
| temporal.affinity | object | `{}` | Affinity and anti-affinity for temporal pod assignment, see https://kubernetes.io/docs/concepts/scheduling-eviction/assign-pod-node/#affinity-and-anti-affinity |
| temporal.containerSecurityContext | object | `{}` | Security context for the container |
| temporal.enabled | bool | `true` |  |
| temporal.extraContainers | list | `[]` |  |
| temporal.extraEnv | list | `[]` | Additional env vars for temporal pod(s). |
| temporal.extraInitContainers | list | `[]` | Additional InitContainers to initialize the pod |
| temporal.extraVolumeMounts | list | `[]` | Additional volumeMounts for temporal containers |
| temporal.extraVolumes | list | `[]` | Additional volumes for temporal pods |
| temporal.image.pullPolicy | string | `"IfNotPresent"` | The pull policy for the temporal image |
| temporal.image.repository | string | `"temporalio/auto-setup"` | The temporal image repository to use |
| temporal.image.tag | string | `"1.20.1"` | The temporal image tag to use |
| temporal.livenessProbe.enabled | bool | `false` | Enable livenessProbe on the temporal |
| temporal.nodeSelector | object | `{}` | Node labels for temporal pod assignment, see https://kubernetes.io/docs/user-guide/node-selection/ |
| temporal.podAnnotations | object | `{}` | Add extra annotations to the temporal pod |
| temporal.podLabels | object | `{}` | Add extra labels to the temporal pod |
| temporal.readinessProbe.enabled | bool | `false` | Enable readinessProbe on the temporal |
| temporal.replicaCount | int | `1` | The number of temporal replicas to deploy |
| temporal.resources.limits | object | `{}` | The resources limits for temporal pods |
| temporal.resources.requests | object | `{}` | The requested resources for temporal pods |
| temporal.service.port | int | `7233` | The temporal port and exposed kubernetes port |
| temporal.service.type | string | `"ClusterIP"` | The Kubernetes Service Type |
| temporal.tolerations | list | `[]` | Tolerations for temporal pod assignment, see https://kubernetes.io/docs/concepts/configuration/taint-and-toleration/ |
| version | string | `""` | Sets the AIRBYTE_VERSION environment variable. Defaults to Chart.AppVersion. # If changing the image tags below, you should probably also update this. |
| webapp.affinity | object | `{}` | Affinity and anti-affinity for webapp pod assignment, see https://kubernetes.io/docs/concepts/scheduling-eviction/assign-pod-node/#affinity-and-anti-affinity |
| webapp.connector-builder-server.url | string | `"/connector-builder-api"` |  |
| webapp.containerSecurityContext | object | `{}` | Security context for the container # Examples: # containerSecurityContext: #    runAsNonRoot: true #    runAsUser: 1000 #    readOnlyRootFilesystem: true |
| webapp.enabled | bool | `true` |  |
| webapp.env_vars | object | `{}` | Supply extra env variables to main container using simplified notation |
| webapp.extraContainers | list | `[]` | Additional container for server pods |
| webapp.extraEnv | list | `[]` | Supply extra env variables to main container using full notation |
| webapp.extraInitContainers | list | `[]` | Additional init containers for server pods |
| webapp.extraVolumeMounts | list | `[]` | Additional volumeMounts for webapp containers |
| webapp.extraVolumes | list | `[]` | Additional volumes for webapp pods |
| webapp.fullstory.enabled | bool | `false` | Whether or not to enable fullstory |
| webapp.image.pullPolicy | string | `"IfNotPresent"` | The pull policy to use for the airbyte webapp image |
| webapp.image.repository | string | `"airbyte/webapp"` | The repository to use for the airbyte webapp image |
| webapp.ingress.annotations | object | `{}` | Ingress annotations done as key:value pairs |
| webapp.ingress.api | string | `nil` |  |
| webapp.ingress.className | string | `""` | Specifies ingressClassName for clusters >= 1.18+ |
| webapp.ingress.enabled | bool | `false` | Set to true to enable ingress record generation |
| webapp.ingress.hosts | list | `[]` | The list of hostnames to be covered with this ingress record. |
| webapp.ingress.tls | list | `[]` | Custom ingress TLS configuration |
| webapp.ingress.url | string | `"/api/v1/"` | The webapp API url |
| webapp.livenessProbe.enabled | bool | `true` | Enable livenessProbe on the webapp |
| webapp.livenessProbe.failureThreshold | int | `3` | Failure threshold for livenessProbe |
| webapp.livenessProbe.initialDelaySeconds | int | `30` | Initial delay seconds for livenessProbe |
| webapp.livenessProbe.periodSeconds | int | `10` | Period seconds for livenessProbe |
| webapp.livenessProbe.successThreshold | int | `1` | Success threshold for livenessProbe |
| webapp.livenessProbe.timeoutSeconds | int | `1` | Timeout seconds for livenessProbe |
| webapp.nodeSelector | object | `{}` | Node labels for pod assignment, see https://kubernetes.io/docs/user-guide/node-selection/ |
| webapp.podAnnotations | object | `{}` | Add extra annotations to the webapp pods |
| webapp.podLabels | object | `{}` | webapp.podLabels [object] Add extra labels to the webapp pods |
| webapp.readinessProbe.enabled | bool | `true` | Enable readinessProbe on the webapp |
| webapp.readinessProbe.failureThreshold | int | `3` | Failure threshold for readinessProbe |
| webapp.readinessProbe.initialDelaySeconds | int | `10` | Initial delay seconds for readinessProbe |
| webapp.readinessProbe.periodSeconds | int | `10` | Period seconds for readinessProbe |
| webapp.readinessProbe.successThreshold | int | `1` | Success threshold for readinessProbe |
| webapp.readinessProbe.timeoutSeconds | int | `1` | Timeout seconds for readinessProbe |
| webapp.replicaCount | int | `1` | Number of webapp replicas |
| webapp.resources.limits | object | `{}` | The resources limits for the Web container |
| webapp.resources.requests | object | `{}` | The requested resources for the Web container |
| webapp.secrets | object | `{}` | Supply additional secrets to container |
| webapp.service.annotations | object | `{}` | Annotations for the webapp service resource |
| webapp.service.port | int | `80` | The service port to expose the webapp on |
| webapp.service.type | string | `"ClusterIP"` | The service type to use for the webapp service |
| webapp.tolerations | list | `[]` | Tolerations for webapp pod assignment, see https://kubernetes.io/docs/concepts/configuration/taint-and-toleration/ |
| worker.activityInitialDelayBetweenAttemptsSeconds | string | `""` |  |
| worker.activityMaxAttempt | string | `""` |  |
| worker.activityMaxDelayBetweenAttemptsSeconds | string | `""` |  |
| worker.affinity | object | `{}` | Affinity and anti-affinity for worker pod assignment, see https://kubernetes.io/docs/concepts/scheduling-eviction/assign-pod-node/#affinity-and-anti-affinity |
| worker.containerOrchestrator.image | string | `""` | Orchestrator image |
| worker.containerSecurityContext | object | `{}` | Security context for the container |
| worker.debug.enabled | bool | `false` |  |
| worker.enabled | bool | `true` |  |
| worker.extraContainers | list | `[]` | Additional container for worker pods |
| worker.extraEnv | list | `[]` | Additional env vars for worker pods |
| worker.extraVolumeMounts | list | `[]` | Additional volumeMounts for worker containers |
| worker.extraVolumes | list | `[]` | Additional volumes for worker pods |
| worker.hpa.enabled | bool | `false` |  |
| worker.image.pullPolicy | string | `"IfNotPresent"` | the pull policy to use for the airbyte worker image |
| worker.image.repository | string | `"airbyte/worker"` | The repository to use for the airbyte worker image. |
| worker.livenessProbe.enabled | bool | `true` | Enable livenessProbe on the worker |
| worker.livenessProbe.failureThreshold | int | `3` | Failure threshold for livenessProbe |
| worker.livenessProbe.initialDelaySeconds | int | `30` | Initial delay seconds for livenessProbe |
| worker.livenessProbe.periodSeconds | int | `10` | Period seconds for livenessProbe |
| worker.livenessProbe.successThreshold | int | `1` | Success threshold for livenessProbe |
| worker.livenessProbe.timeoutSeconds | int | `1` | Timeout seconds for livenessProbe |
| worker.log.level | string | `"INFO"` |  |
| worker.maxNotifyWorkers | int | `5` |  |
| worker.nodeSelector | object | `{}` | Node labels for pod assignment, see https://kubernetes.io/docs/user-guide/node-selection/ |
| worker.podAnnotations | object | `{}` | Add extra annotations to the worker pods |
| worker.podLabels | object | `{}` | Add extra labels to the worker pods |
| worker.readinessProbe.enabled | bool | `true` | Enable readinessProbe on the worker |
| worker.readinessProbe.failureThreshold | int | `3` | Failure threshold for readinessProbe |
| worker.readinessProbe.initialDelaySeconds | int | `10` | Initial delay seconds for readinessProbe |
| worker.readinessProbe.periodSeconds | int | `10` | Period seconds for readinessProbe |
| worker.readinessProbe.successThreshold | int | `1` | Success threshold for readinessProbe |
| worker.readinessProbe.timeoutSeconds | int | `1` | Timeout seconds for readinessProbe |
| worker.replicaCount | int | `1` | Number of worker replicas |
| worker.resources.limits | object | `{}` |  |
| worker.resources.requests | object | `{}` | The requested resources for the worker container |
| worker.tolerations | list | `[]` | Tolerations for worker pod assignment, see https://kubernetes.io/docs/concepts/configuration/taint-and-toleration/ |
| workload-api-server.bearerToken | string | `"token"` |  |
| workload-api-server.enabled | bool | `false` |  |
| workload-api-server.env_vars | object | `{}` |  |
| workload-api-server.image.pullPolicy | string | `"IfNotPresent"` | The pull policy to use for the airbyte-workload-api-server image |
| workload-api-server.image.repository | string | `"airbyte/workload-api-server"` | The repository to use for the airbyte-workload-api-server image. |
| workload-api-server.ingress.annotations | object | `{}` | Ingress annotations done as key:value pairs |
| workload-api-server.ingress.className | string | `""` | Specifies ingressClassName for clusters >= 1.18+ |
| workload-api-server.ingress.enabled | bool | `false` | Set to true to enable ingress record generation |
| workload-api-server.ingress.hosts | list | `[]` | The list of hostnames to be covered with this ingress record |
| workload-api-server.ingress.tls | list | `[]` | Custom ingress TLS configuration |
| workload-api-server.livenessProbe.enabled | bool | `true` | Enable livenessProbe on the server |
| workload-api-server.livenessProbe.failureThreshold | int | `3` | Failure threshold for livenessProbe |
| workload-api-server.livenessProbe.initialDelaySeconds | int | `30` | Initial delay seconds for livenessProbe |
| workload-api-server.livenessProbe.periodSeconds | int | `10` | Period seconds for livenessProbe |
| workload-api-server.livenessProbe.successThreshold | int | `1` | Success threshold for livenessProbe |
| workload-api-server.livenessProbe.timeoutSeconds | int | `10` | Timeout seconds for livenessProbe |
| workload-api-server.log.level | string | `"INFO"` | The log level at which to log |
| workload-api-server.nodeSelector | object | `{}` |  |
| workload-api-server.readinessProbe.enabled | bool | `true` | Enable readinessProbe on the server |
| workload-api-server.readinessProbe.failureThreshold | int | `3` | Failure threshold for readinessProbe |
| workload-api-server.readinessProbe.initialDelaySeconds | int | `10` | Initial delay seconds for readinessProbe |
| workload-api-server.readinessProbe.periodSeconds | int | `10` | Period seconds for readinessProbe |
| workload-api-server.readinessProbe.successThreshold | int | `1` | Success threshold for readinessProbe |
| workload-api-server.readinessProbe.timeoutSeconds | int | `10` | Timeout seconds for readinessProbe |
| workload-api-server.replicaCount | int | `1` | airbyte-api-server replicas |
| workload-api-server.resources.limits | object | `{}` | The resources limits for the airbyte-workload-api-server container |
| workload-api-server.resources.requests | object | `{}` | The requested resources for the airbyte-workload-api-server container |
| workload-api-server.service.port | int | `8007` |  |
| workload-launcher.activityInitialDelayBetweenAttemptsSeconds | string | `""` |  |
| workload-launcher.activityMaxAttempt | string | `""` |  |
| workload-launcher.activityMaxDelayBetweenAttemptsSeconds | string | `""` |  |
| workload-launcher.affinity | object | `{}` |  |
| workload-launcher.containerOrchestrator.enabled | bool | `true` | Enable or disable Orchestrator |
| workload-launcher.containerOrchestrator.image | string | `""` | Orchestrator image |
| workload-launcher.containerSecurityContext | object | `{}` | Security context for the container |
| workload-launcher.debug.enabled | bool | `false` |  |
| workload-launcher.enabled | bool | `false` |  |
| workload-launcher.extraContainers | list | `[]` |  |
| workload-launcher.extraEnv | list | `[]` | Additional env vars for workload launcher pods |
| workload-launcher.extraVolumeMounts | list | `[]` | Additional volumeMounts for workload launcher containers |
| workload-launcher.extraVolumes | list | `[]` | Additional volumes for workload launcher pods |
| workload-launcher.hpa.enabled | bool | `false` |  |
| workload-launcher.image.pullPolicy | string | `"IfNotPresent"` | The pull policy to use for the airbyte workload launcher image |
| workload-launcher.image.repository | string | `"airbyte/workload-launcher"` | The repository to use for the airbyte workload launcher image. |
| workload-launcher.livenessProbe.enabled | bool | `true` | Enable livenessProbe on the workload launcher |
| workload-launcher.livenessProbe.failureThreshold | int | `3` | Failure threshold for livenessProbe |
| workload-launcher.livenessProbe.initialDelaySeconds | int | `30` | Initial delay seconds for livenessProbe |
| workload-launcher.livenessProbe.periodSeconds | int | `10` | Period seconds for livenessProbe |
| workload-launcher.livenessProbe.successThreshold | int | `1` | Success threshold for livenessProbe |
| workload-launcher.livenessProbe.timeoutSeconds | int | `1` | Timeout seconds for livenessProbe |
| workload-launcher.log.level | string | `"INFO"` | The log level to log at |
| workload-launcher.maxNotifyWorkers | int | `5` |  |
| workload-launcher.nodeSelector | object | `{}` | Node labels for pod assignment, see https://kubernetes.io/docs/user-guide/node-selection/ |
| workload-launcher.podAnnotations | object | `{}` | Add extra annotations to the workload launcher pods |
| workload-launcher.podLabels | object | `{}` | Add extra labels to the workload launcher pods |
| workload-launcher.readinessProbe.enabled | bool | `true` | Enable readinessProbe on the workload launcher |
| workload-launcher.readinessProbe.failureThreshold | int | `3` | Failure threshold for readinessProbe |
| workload-launcher.readinessProbe.initialDelaySeconds | int | `10` | Initial delay seconds for readinessProbe |
| workload-launcher.readinessProbe.periodSeconds | int | `10` | Period seconds for readinessProbe |
| workload-launcher.readinessProbe.successThreshold | int | `1` | Success threshold for readinessProbe |
| workload-launcher.readinessProbe.timeoutSeconds | int | `1` | Timeout seconds for readinessProbe |
| workload-launcher.replicaCount | int | `1` | Number of workload launcher replicas |
| workload-launcher.resources.limits | object | `{}` | The resources limits for the workload launcher container |
| workload-launcher.resources.requests | object | `{}` | The requested resources for the workload launcher container |
| workload-launcher.tolerations | list | `[]` | Tolerations for workload launcher pod assignment, see https://kubernetes.io/docs/concepts/configuration/taint-and-toleration/ |
>>>>>>> 4c820b62
<|MERGE_RESOLUTION|>--- conflicted
+++ resolved
@@ -26,350 +26,6 @@
 
 ## Values
 
-<<<<<<< HEAD
-| Key                                                          | Type | Default                              | Description |
-|--------------------------------------------------------------|------|--------------------------------------|-------------|
-| airbyte-bootloader.affinity                                  | object | `{}`                                 |  |
-| airbyte-bootloader.enabled                                   | bool | `true`                               |  |
-| airbyte-bootloader.env_vars                                  | object | `{}`                                 |  |
-| airbyte-bootloader.extraContainers                           | list | `[]`                                 |  |
-| airbyte-bootloader.extraEnv                                  | list | `[]`                                 |  |
-| airbyte-bootloader.extraInitContainers                       | list | `[]`                                 |  |
-| airbyte-bootloader.extraVolumeMounts                         | list | `[]`                                 |  |
-| airbyte-bootloader.extraVolumes                              | list | `[]`                                 |  |
-| airbyte-bootloader.image.pullPolicy                          | string | `"IfNotPresent"`                     |  |
-| airbyte-bootloader.image.repository                          | string | `"airbyte/bootloader"`               |  |
-| airbyte-bootloader.nodeSelector                              | object | `{}`                                 |  |
-| airbyte-bootloader.podAnnotations                            | object | `{}`                                 |  |
-| airbyte-bootloader.podLabels                                 | object | `{}`                                 |  |
-| airbyte-bootloader.resources.limits                          | object | `{}`                                 |  |
-| airbyte-bootloader.resources.requests                        | object | `{}`                                 |  |
-| airbyte-bootloader.secrets                                   | object | `{}`                                 |  |
-| airbyte-bootloader.tolerations                               | list | `[]`                                 |  |
-| connector-builder-server.enabled                             | bool | `true`                               |  |
-| connector-builder-server.env_vars                            | object | `{}`                                 |  |
-| connector-builder-server.image.pullPolicy                    | string | `"IfNotPresent"`                     |  |
-| connector-builder-server.image.repository                    | string | `"airbyte/connector-builder-server"` |  |
-| connector-builder-server.log.level                           | string | `"INFO"`                             |  |
-| connector-builder-server.replicaCount                        | int | `1`                                  |  |
-| connector-builder-server.resources.limits                    | object | `{}`                                 |  |
-| connector-builder-server.resources.requests                  | object | `{}`                                 |  |
-| connector-builder-server.service.port                        | int | `80`                                 |  |
-| cron.affinity                                                | object | `{}`                                 |  |
-| cron.containerSecurityContext                                | object | `{}`                                 |  |
-| cron.enabled                                                 | bool | `true`                               |  |
-| cron.env_vars                                                | object | `{}`                                 |  |
-| cron.extraContainers                                         | list | `[]`                                 |  |
-| cron.extraEnv                                                | list | `[]`                                 |  |
-| cron.extraInitContainers                                     | list | `[]`                                 |  |
-| cron.extraVolumeMounts                                       | list | `[]`                                 |  |
-| cron.extraVolumes                                            | list | `[]`                                 |  |
-| cron.image.pullPolicy                                        | string | `"IfNotPresent"`                     |  |
-| cron.image.repository                                        | string | `"airbyte/cron"`                     |  |
-| cron.livenessProbe.enabled                                   | bool | `true`                               |  |
-| cron.livenessProbe.failureThreshold                          | int | `3`                                  |  |
-| cron.livenessProbe.initialDelaySeconds                       | int | `30`                                 |  |
-| cron.livenessProbe.periodSeconds                             | int | `10`                                 |  |
-| cron.livenessProbe.successThreshold                          | int | `1`                                  |  |
-| cron.livenessProbe.timeoutSeconds                            | int | `1`                                  |  |
-| cron.log.level                                               | string | `"INFO"`                             |  |
-| cron.nodeSelector                                            | object | `{}`                                 |  |
-| cron.podAnnotations                                          | object | `{}`                                 |  |
-| cron.podLabels                                               | object | `{}`                                 |  |
-| cron.readinessProbe.enabled                                  | bool | `true`                               |  |
-| cron.readinessProbe.failureThreshold                         | int | `3`                                  |  |
-| cron.readinessProbe.initialDelaySeconds                      | int | `10`                                 |  |
-| cron.readinessProbe.periodSeconds                            | int | `10`                                 |  |
-| cron.readinessProbe.successThreshold                         | int | `1`                                  |  |
-| cron.readinessProbe.timeoutSeconds                           | int | `1`                                  |  |
-| cron.replicaCount                                            | int | `1`                                  |  |
-| cron.resources.limits                                        | object | `{}`                                 |  |
-| cron.resources.requests                                      | object | `{}`                                 |  |
-| cron.secrets                                                 | object | `{}`                                 |  |
-| cron.tolerations                                             | list | `[]`                                 |  |
-| externalDatabase.database                                    | string | `"db-airbyte"`                       |  |
-| externalDatabase.existingSecret                              | string | `""`                                 |  |
-| externalDatabase.existingSecretPasswordKey                   | string | `""`                                 |  |
-| externalDatabase.host                                        | string | `"localhost"`                        |  |
-| externalDatabase.jdbcUrl                                     | string | `""`                                 |  |
-| externalDatabase.password                                    | string | `""`                                 |  |
-| externalDatabase.port                                        | int | `5432`                               |  |
-| externalDatabase.user                                        | string | `"airbyte"`                          |  |
-| fullnameOverride                                             | string | `""`                                 |  |
-| global.database.host                                         | string | `"example.com"`                      |  |
-| global.database.port                                         | string | `"5432"`                             |  |
-| global.database.secretName                                   | string | `""`                                 |  |
-| global.database.secretValue                                  | string | `""`                                 |  |
-| global.deploymentMode                                        | string | `"oss"`                              |  |
-| global.jobs.kube.annotations                                 | object | `{}`                                 |  |
-| global.jobs.kube.labels                                      | object | `{}` |  |
-| global.jobs.kube.images.busybox                              | string | `""`                                 |  |
-| global.jobs.kube.images.curl                                 | string | `""`                                 |  |
-| global.jobs.kube.images.socat                                | string | `""`                                 |  |
-| global.jobs.kube.main_container_image_pull_secret            | string | `""`                                 |  |
-| global.jobs.kube.nodeSelector                                | object | `{}`                                 |  |
-| global.jobs.kube.tolerations                                 | list | `[]`                                 |  |
-| global.jobs.resources.limits                                 | object | `{}`                                 |  |
-| global.jobs.resources.requests                               | object | `{}`                                 |  |
-| global.logs.accessKey.existingSecret                         | string | `""`                                 |  |
-| global.logs.accessKey.existingSecretKey                      | string | `""`                                 |  |
-| global.logs.accessKey.password                               | string | `""`                                 |  |
-| global.logs.externalMinio.enabled                            | bool | `false`                              |  |
-| global.logs.externalMinio.host                               | string | `"localhost"`                        |  |
-| global.logs.externalMinio.port                               | int | `9000`                               |  |
-| global.logs.gcs.bucket                                       | string | `""`                                 |  |
-| global.logs.gcs.credentials                                  | string | `""`                                 |  |
-| global.logs.gcs.credentialsJson                              | string | `""`                                 |  |
-| global.logs.minio.enabled                                    | bool | `true`                               |  |
-| global.logs.s3.bucket                                        | string | `"airbyte-dev-logs"`                 |  |
-| global.logs.s3.bucketRegion                                  | string | `""`                                 |  |
-| global.logs.s3.enabled                                       | bool | `false`                              |  |
-| global.logs.secretKey.existingSecret                         | string | `""`                                 |  |
-| global.logs.secretKey.existingSecretKey                      | string | `""`                                 |  |
-| global.logs.secretKey.password                               | string | `""`                                 |  |
-| global.logs.storage.type                                     | string | `"MINIO"`                            |  |
-| global.metrics.metricClient                                  | string | `""`                                 |  |
-| global.metrics.otelCollectorEndpoint                         | string | `""`                                 |  |
-| global.serviceAccountName                                    | string | `"airbyte-admin"`                    |  |
-| global.state.storage.type                                    | string | `"MINIO"`                            |  |
-| metrics.affinity                                             | object | `{}`                                 |  |
-| metrics.containerSecurityContext                             | object | `{}`                                 |  |
-| metrics.enabled                                              | bool | `false`                              |  |
-| metrics.env_vars                                             | object | `{}`                                 |  |
-| metrics.extraContainers                                      | list | `[]`                                 |  |
-| metrics.extraEnv                                             | list | `[]`                                 |  |
-| metrics.extraVolumeMounts                                    | list | `[]`                                 |  |
-| metrics.extraVolumes                                         | list | `[]`                                 |  |
-| metrics.image.pullPolicy                                     | string | `"IfNotPresent"`                     |  |
-| metrics.image.repository                                     | string | `"airbyte/metrics-reporter"`         |  |
-| metrics.nodeSelector                                         | object | `{}`                                 |  |
-| metrics.podAnnotations                                       | object | `{}`                                 |  |
-| metrics.podLabels                                            | object | `{}`                                 |  |
-| metrics.replicaCount                                         | int | `1`                                  |  |
-| metrics.resources.limits                                     | object | `{}`                                 |  |
-| metrics.resources.requests                                   | object | `{}`                                 |  |
-| metrics.secrets                                              | object | `{}`                                 |  |
-| metrics.tolerations                                          | list | `[]`                                 |  |
-| minio.auth.rootPassword                                      | string | `"minio123"`                         |  |
-| minio.auth.rootUser                                          | string | `"minio"`                            |  |
-| minio.enabled                                                | bool | `true`                               |  |
-| minio.image.repository                                       | string | `"minio/minio"`                      |  |
-| minio.image.tag                                              | string | `"latest"`                           |  |
-| minio.storage.volumeClaimValue                               | string | `500Mi`                              |  |
-| minio.resources.limits                                       | object | `{}`                                 |  |
-| minio.resources.requests                                     | object | `{}`                                 |  |
-| nameOverride                                                 | string | `""`                                 |  |
-| pod-sweeper.affinity                                         | object | `{}`                                 |  |
-| pod-sweeper.containerSecurityContext                         | object | `{}`                                 |  |
-| pod-sweeper.enabled                                          | bool | `true`                               |  |
-| pod-sweeper.extraVolumeMounts                                | list | `[]`                                 |  |
-| pod-sweeper.extraVolumes                                     | list | `[]`                                 |  |
-| pod-sweeper.image.pullPolicy                                 | string | `"IfNotPresent"`                     |  |
-| pod-sweeper.image.repository                                 | string | `"bitnami/kubectl"`                  |  |
-| pod-sweeper.image.tag                                        | string | `"latest"`                           |  |
-| pod-sweeper.livenessProbe.enabled                            | bool | `true`                               |  |
-| pod-sweeper.livenessProbe.failureThreshold                   | int | `3`                                  |  |
-| pod-sweeper.livenessProbe.initialDelaySeconds                | int | `5`                                  |  |
-| pod-sweeper.livenessProbe.periodSeconds                      | int | `30`                                 |  |
-| pod-sweeper.livenessProbe.successThreshold                   | int | `1`                                  |  |
-| pod-sweeper.livenessProbe.timeoutSeconds                     | int | `1`                                  |  |
-| pod-sweeper.nodeSelector                                     | object | `{}`                                 |  |
-| pod-sweeper.podAnnotations                                   | object | `{}`                                 |  |
-| pod-sweeper.podLabels                                        | object | `{}`                                 |  |
-| pod-sweeper.readinessProbe.enabled                           | bool | `true`                               |  |
-| pod-sweeper.readinessProbe.failureThreshold                  | int | `3`                                  |  |
-| pod-sweeper.readinessProbe.initialDelaySeconds               | int | `5`                                  |  |
-| pod-sweeper.readinessProbe.periodSeconds                     | int | `30`                                 |  |
-| pod-sweeper.readinessProbe.successThreshold                  | int | `1`                                  |  |
-| pod-sweeper.readinessProbe.timeoutSeconds                    | int | `1`                                  |  |
-| pod-sweeper.resources.limits                                 | object | `{}`                                 |  |
-| pod-sweeper.resources.requests                               | object | `{}`                                 |  |
-| pod-sweeper.tolerations                                      | list | `[]`                                 |  |
-| postgresql.commonAnnotations."helm.sh/hook"                  | string | `"pre-install,pre-upgrade"`          |  |
-| postgresql.commonAnnotations."helm.sh/hook-weight"           | string | `"-1"`                               |  |
-| postgresql.containerSecurityContext.runAsNonRoot             | bool | `true`                               |  |
-| postgresql.enabled                                           | bool | `true`                               |  |
-| postgresql.existingSecret                                    | string | `""`                                 |  |
-| postgresql.image.repository                                  | string | `"airbyte/db"`                       |  |
-| postgresql.postgresqlDatabase                                | string | `"db-airbyte"`                       |  |
-| postgresql.postgresqlPassword                                | string | `"airbyte"`                          |  |
-| postgresql.postgresqlUsername                                | string | `"airbyte"`                          |  |
-| server.affinity                                              | object | `{}`                                 |  |
-| server.containerSecurityContext                              | object | `{}`                                 |  |
-| server.enabled                                               | bool | `true`                               |  |
-| server.env_vars                                              | object | `{}`                                 |  |
-| server.extraContainers                                       | list | `[]`                                 |  |
-| server.extraEnv                                              | list | `[]`                                 |  |
-| server.extraInitContainers                                   | list | `[]`                                 |  |
-| server.extraVolumeMounts                                     | list | `[]`                                 |  |
-| server.extraVolumes                                          | list | `[]`                                 |  |
-| server.image.pullPolicy                                      | string | `"IfNotPresent"`                     |  |
-| server.image.repository                                      | string | `"airbyte/server"`                   |  |
-| server.livenessProbe.enabled                                 | bool | `true`                               |  |
-| server.livenessProbe.failureThreshold                        | int | `3`                                  |  |
-| server.livenessProbe.initialDelaySeconds                     | int | `30`                                 |  |
-| server.livenessProbe.periodSeconds                           | int | `10`                                 |  |
-| server.livenessProbe.successThreshold                        | int | `1`                                  |  |
-| server.livenessProbe.timeoutSeconds                          | int | `1`                                  |  |
-| server.log.level                                             | string | `"INFO"`                             |  |
-| server.nodeSelector                                          | object | `{}`                                 |  |
-| server.podAnnotations                                        | object | `{}`                                 |  |
-| server.podLabels                                             | object | `{}`                                 |  |
-| server.readinessProbe.enabled                                | bool | `true`                               |  |
-| server.readinessProbe.failureThreshold                       | int | `3`                                  |  |
-| server.readinessProbe.initialDelaySeconds                    | int | `10`                                 |  |
-| server.readinessProbe.periodSeconds                          | int | `10`                                 |  |
-| server.readinessProbe.successThreshold                       | int | `1`                                  |  |
-| server.readinessProbe.timeoutSeconds                         | int | `1`                                  |  |
-| server.replicaCount                                          | int | `1`                                  |  |
-| server.resources.limits                                      | object | `{}`                                 |  |
-| server.resources.requests                                    | object | `{}`                                 |  |
-| server.secrets                                               | object | `{}`                                 |  |
-| server.tolerations                                           | list | `[]`                                 |  |
-| serviceAccount.annotations                                   | object | `{}`                                 |  |
-| serviceAccount.create                                        | bool | `true`                               |  |
-| serviceAccount.name                                          | string | `"airbyte-admin"`                    |  |
-| temporal.affinity                                            | object | `{}`                                 |  |
-| temporal.containerSecurityContext                            | object | `{}`                                 |  |
-| temporal.enabled                                             | bool | `true`                               |  |
-| temporal.extraContainers                                     | list | `[]`                                 |  |
-| temporal.extraEnv                                            | list | `[]`                                 |  |
-| temporal.extraInitContainers                                 | list | `[]`                                 |  |
-| temporal.extraVolumeMounts                                   | list | `[]`                                 |  |
-| temporal.extraVolumes                                        | list | `[]`                                 |  |
-| temporal.image.pullPolicy                                    | string | `"IfNotPresent"`                     |  |
-| temporal.image.repository                                    | string | `"temporalio/auto-setup"`      |  |
-| temporal.image.tag                                           | string | `"1.20.1"`                           |  |
-| temporal.livenessProbe.enabled                               | bool | `false`                              |  |
-| temporal.nodeSelector                                        | object | `{}`                                 |  |
-| temporal.podAnnotations                                      | object | `{}`                                 |  |
-| temporal.podLabels                                           | object | `{}`                                 |  |
-| temporal.readinessProbe.enabled                              | bool | `false`                              |  |
-| temporal.replicaCount                                        | int | `1`                                  |  |
-| temporal.resources.limits                                    | object | `{}`                                 |  |
-| temporal.resources.requests                                  | object | `{}`                                 |  |
-| temporal.service.port                                        | int | `7233`                               |  |
-| temporal.service.type                                        | string | `"ClusterIP"`                        |  |
-| temporal.tolerations                                         | list | `[]`                                 |  |
-| version                                                      | string | `""`                                 |  |
-| webapp.affinity                                              | object | `{}`                                 |  |
-| webapp.api.url                                               | string | `"/api/v1/"`                         |  |
-| webapp.connector-builder-server.url                          | string | `"/connector-builder-api"`           |  |
-| webapp.containerSecurityContext                              | object | `{}`                                 |  |
-| webapp.enabled                                               | bool | `true`                               |  |
-| webapp.env_vars                                              | object | `{}`                                 |  |
-| webapp.extraContainers                                       | list | `[]`                                 |  |
-| webapp.extraEnv                                              | list | `[]`                                 |  |
-| webapp.extraInitContainers                                   | list | `[]`                                 |  |
-| webapp.extraVolumeMounts                                     | list | `[]`                                 |  |
-| webapp.extraVolumes                                          | list | `[]`                                 |  |
-| webapp.fullstory.enabled                                     | bool | `false`                              |  |
-| webapp.image.pullPolicy                                      | string | `"IfNotPresent"`                     |  |
-| webapp.image.repository                                      | string | `"airbyte/webapp"`                   |  |
-| webapp.ingress.annotations                                   | object | `{}`                                 |  |
-| webapp.ingress.className                                     | string | `""`                                 |  |
-| webapp.ingress.enabled                                       | bool | `false`                              |  |
-| webapp.ingress.hosts                                         | list | `[]`                                 |  |
-| webapp.ingress.tls                                           | list | `[]`                                 |  |
-| webapp.livenessProbe.enabled                                 | bool | `true`                               |  |
-| webapp.livenessProbe.failureThreshold                        | int | `3`                                  |  |
-| webapp.livenessProbe.initialDelaySeconds                     | int | `30`                                 |  |
-| webapp.livenessProbe.periodSeconds                           | int | `10`                                 |  |
-| webapp.livenessProbe.successThreshold                        | int | `1`                                  |  |
-| webapp.livenessProbe.timeoutSeconds                          | int | `1`                                  |  |
-| webapp.nodeSelector                                          | object | `{}`                                 |  |
-| webapp.podAnnotations                                        | object | `{}`                                 |  |
-| webapp.podLabels                                             | object | `{}`                                 |  |
-| webapp.readinessProbe.enabled                                | bool | `true`                               |  |
-| webapp.readinessProbe.failureThreshold                       | int | `3`                                  |  |
-| webapp.readinessProbe.initialDelaySeconds                    | int | `10`                                 |  |
-| webapp.readinessProbe.periodSeconds                          | int | `10`                                 |  |
-| webapp.readinessProbe.successThreshold                       | int | `1`                                  |  |
-| webapp.readinessProbe.timeoutSeconds                         | int | `1`                                  |  |
-| webapp.replicaCount                                          | int | `1`                                  |  |
-| webapp.resources.limits                                      | object | `{}`                                 |  |
-| webapp.resources.requests                                    | object | `{}`                                 |  |
-| webapp.secrets                                               | object | `{}`                                 |  |
-| webapp.service.annotations                                   | object | `{}`                                 |  |
-| webapp.service.port                                          | int | `80`                                 |  |
-| webapp.service.type                                          | string | `"ClusterIP"`                        |  |
-| webapp.tolerations                                           | list | `[]`                                 |  |
-| worker.activityInitialDelayBetweenAttemptsSeconds            | string | `""`                                 |  |
-| worker.activityMaxAttempt                                    | string | `""`                                 |  |
-| worker.activityMaxDelayBetweenAttemptsSeconds                | string | `""`                                 |  |
-| worker.affinity                                              | object | `{}`                                 |  |
-| worker.containerOrchestrator.enabled                         | bool | `true`                               |  |
-| worker.containerOrchestrator.image                           | string | `""`                                 |  |
-| worker.containerSecurityContext                              | object | `{}`                                 |  |
-| worker.enabled                                               | bool | `true`                               |  |
-| worker.extraContainers                                       | list | `[]`                                 |  |
-| worker.extraEnv                                              | list | `[]`                                 |  |
-| worker.extraVolumeMounts                                     | list | `[]`                                 |  |
-| worker.extraVolumes                                          | list | `[]`                                 |  |
-| worker.hpa.enabled                                           | bool | `false`                              |  |
-| worker.image.pullPolicy                                      | string | `"IfNotPresent"`                     |  |
-| worker.image.repository                                      | string | `"airbyte/worker"`                   |  |
-| worker.livenessProbe.enabled                                 | bool | `true`                               |  |
-| worker.livenessProbe.failureThreshold                        | int | `3`                                  |  |
-| worker.livenessProbe.initialDelaySeconds                     | int | `30`                                 |  |
-| worker.livenessProbe.periodSeconds                           | int | `10`                                 |  |
-| worker.livenessProbe.successThreshold                        | int | `1`                                  |  |
-| worker.livenessProbe.timeoutSeconds                          | int | `1`                                  |  |
-| worker.log.level                                             | string | `"INFO"`                             |  |
-| worker.maxNotifyWorkers                                      | int | `5`                                  |  |
-| worker.nodeSelector                                          | object | `{}`                                 |  |
-| worker.podAnnotations                                        | object | `{}`                                 |  |
-| worker.podLabels                                             | object | `{}`                                 |  |
-| worker.readinessProbe.enabled                                | bool | `true`                               |  |
-| worker.readinessProbe.failureThreshold                       | int | `3`                                  |  |
-| worker.readinessProbe.initialDelaySeconds                    | int | `10`                                 |  |
-| worker.readinessProbe.periodSeconds                          | int | `10`                                 |  |
-| worker.readinessProbe.successThreshold                       | int | `1`                                  |  |
-| worker.readinessProbe.timeoutSeconds                         | int | `1`                                  |  |
-| worker.replicaCount                                          | int | `1`                                  |  |
-| worker.resources.limits                                      | object | `{}`                                 |  |
-| worker.resources.requests                                    | object | `{}`                                 |  |
-| worker.tolerations                                           | list | `[]`                                 |  |
-| workload-launcher.activityInitialDelayBetweenAttemptsSeconds | string | `""`                                 |  |
-| workload-launcher.activityMaxAttempt                         | string | `""`                                 |  |
-| workload-launcher.activityMaxDelayBetweenAttemptsSeconds     | string | `""`                                 |  |
-| workload-launcher.affinity                                   | object | `{}`                                 |  |
-| workload-launcher.containerOrchestrator.enabled              | bool | `true`                               |  |
-| workload-launcher.containerOrchestrator.image                | string | `""`                                 |  |
-| workload-launcher.containerSecurityContext                   | object | `{}`                                 |  |
-| workload-launcher.enabled                                    | bool | `true`                               |  |
-| workload-launcher.extraContainers                            | list | `[]`                                 |  |
-| workload-launcher.extraEnv                                   | list | `[]`                                 |  |
-| workload-launcher.extraVolumeMounts                          | list | `[]`                                 |  |
-| workload-launcher.extraVolumes                               | list | `[]`                                 |  |
-| workload-launcher.hpa.enabled                                | bool | `false`                              |  |
-| workload-launcher.image.pullPolicy                           | string | `"IfNotPresent"`                     |  |
-| workload-launcher.image.repository                           | string | `"airbyte/workload-launcher"`                   |  |
-| workload-launcher.livenessProbe.enabled                      | bool | `true`                               |  |
-| workload-launcher.livenessProbe.failureThreshold             | int | `3`                                  |  |
-| workload-launcher.livenessProbe.initialDelaySeconds          | int | `30`                                 |  |
-| workload-launcher.livenessProbe.periodSeconds                | int | `10`                                 |  |
-| workload-launcher.livenessProbe.successThreshold             | int | `1`                                  |  |
-| workload-launcher.livenessProbe.timeoutSeconds               | int | `1`                                  |  |
-| workload-launcher.log.level                                  | string | `"INFO"`                             |  |
-| workload-launcher.maxNotifyWorkers                           | int | `5`                                  |  |
-| workload-launcher.nodeSelector                               | object | `{}`                                 |  |
-| workload-launcher.podAnnotations                             | object | `{}`                                 |  |
-| workload-launcher.podLabels                                  | object | `{}`                                 |  |
-| workload-launcher.readinessProbe.enabled                     | bool | `true`                               |  |
-| workload-launcher.readinessProbe.failureThreshold            | int | `3`                                  |  |
-| workload-launcher.readinessProbe.initialDelaySeconds         | int | `10`                                 |  |
-| workload-launcher.readinessProbe.periodSeconds               | int | `10`                                 |  |
-| workload-launcher.readinessProbe.successThreshold            | int | `1`                                  |  |
-| workload-launcher.readinessProbe.timeoutSeconds              | int | `1`                                  |  |
-| workload-launcher.replicaCount                               | int | `1`                                  |  |
-| workload-launcher.resources.limits                           | object | `{}`                                 |  |
-| workload-launcher.resources.requests                         | object | `{}`                                 |  |
-| workload-launcher.tolerations                                | list | `[]`                                 |  |
-
-----------------------------------------------
-Autogenerated from chart metadata using [helm-docs v1.11.0](https://github.com/norwoodj/helm-docs/releases/v1.11.0)
-=======
 | Key | Type | Default | Description |
 |-----|------|---------|-------------|
 | airbyte-api-server.enabled | bool | `true` |  |
@@ -549,6 +205,8 @@
 | minio.nodeSelector | object | `{}` | Node labels for pod assignment, see https://kubernetes.io/docs/user-guide/node-selection/ # |
 | minio.storage.volumeClaimValue | string | `"500Mi"` |  |
 | minio.tolerations | list | `[]` | Tolerations for minio pod assignment, see https://kubernetes.io/docs/concepts/configuration/taint-and-toleration/ # |
+| minio.resources.limits                                       | object | `{}`                                 |  |
+| minio.resources.requests                                     | object | `{}`                                 |  |
 | nameOverride | string | `""` | String to partially override airbyte.fullname template with a string (will prepend the release name) |
 | pod-sweeper.affinity | object | `{}` | Affinity and anti-affinity for pod assignment, see https://kubernetes.io/docs/concepts/scheduling-eviction/assign-pod-node/#affinity-and-anti-affinity |
 | pod-sweeper.containerSecurityContext | object | `{}` | Security context for the container |
@@ -790,4 +448,3 @@
 | workload-launcher.resources.limits | object | `{}` | The resources limits for the workload launcher container |
 | workload-launcher.resources.requests | object | `{}` | The requested resources for the workload launcher container |
 | workload-launcher.tolerations | list | `[]` | Tolerations for workload launcher pod assignment, see https://kubernetes.io/docs/concepts/configuration/taint-and-toleration/ |
->>>>>>> 4c820b62
