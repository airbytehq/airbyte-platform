--- conflicted
+++ resolved
@@ -18,11 +18,7 @@
 kubernetes-client = "6.6.1"
 log4j = "2.17.2"
 lombok = "1.18.24"
-<<<<<<< HEAD
-micronaut = "3.9.1"
-=======
 micronaut = "3.9.4"
->>>>>>> a6be7b83
 micronaut-data = "3.10.0"
 micronaut-email = "1.5.0"
 micronaut-jaxrs = "3.4.0"
@@ -86,11 +82,7 @@
 jooq-codegen = { module = "org.jooq:jooq-codegen", version.ref = "jooq" }
 jooq-meta = { module = "org.jooq:jooq-meta", version.ref = "jooq" }
 json-path = { module = "com.jayway.jsonpath:json-path", version = "2.7.0" }
-<<<<<<< HEAD
 jsonsmart = { module = 'net.minidev:json-smart', version = "2.4.10" }
-=======
-json-assert = { module = "org.skyscreamer:jsonassert", version = "1.5.1" }
->>>>>>> a6be7b83
 jul-to-slf4j = { module = "org.slf4j:jul-to-slf4j", version.ref = "slf4j" }
 junit-jupiter-api = { module = "org.junit.jupiter:junit-jupiter-api", version.ref = "junit-jupiter" }
 junit-jupiter-engine = { module = "org.junit.jupiter:junit-jupiter-engine", version.ref = "junit-jupiter" }
