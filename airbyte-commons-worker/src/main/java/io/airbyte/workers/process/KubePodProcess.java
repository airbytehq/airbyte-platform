/*
 * Copyright (c) 2023 Airbyte, Inc., all rights reserved.
 */

package io.airbyte.workers.process;

import io.airbyte.commons.io.IOs;
import io.airbyte.commons.lang.Exceptions;
import io.airbyte.commons.resources.MoreResources;
import io.airbyte.config.Configs;
import io.airbyte.config.EnvConfigs;
import io.airbyte.config.ResourceRequirements;
import io.airbyte.config.TolerationPOJO;
import io.airbyte.metrics.lib.MetricClientFactory;
import io.airbyte.metrics.lib.OssMetricsRegistry;
import io.airbyte.workers.helper.ConnectorDatadogSupportHelper;
import io.fabric8.kubernetes.api.model.Container;
import io.fabric8.kubernetes.api.model.ContainerBuilder;
import io.fabric8.kubernetes.api.model.ContainerPort;
import io.fabric8.kubernetes.api.model.ContainerPortBuilder;
import io.fabric8.kubernetes.api.model.DeletionPropagation;
import io.fabric8.kubernetes.api.model.EnvVar;
import io.fabric8.kubernetes.api.model.LocalObjectReference;
import io.fabric8.kubernetes.api.model.Pod;
import io.fabric8.kubernetes.api.model.PodBuilder;
import io.fabric8.kubernetes.api.model.PodFluent;
import io.fabric8.kubernetes.api.model.Quantity;
import io.fabric8.kubernetes.api.model.ResourceRequirementsBuilder;
import io.fabric8.kubernetes.api.model.Toleration;
import io.fabric8.kubernetes.api.model.TolerationBuilder;
import io.fabric8.kubernetes.api.model.Volume;
import io.fabric8.kubernetes.api.model.VolumeBuilder;
import io.fabric8.kubernetes.api.model.VolumeMount;
import io.fabric8.kubernetes.api.model.VolumeMountBuilder;
import io.fabric8.kubernetes.client.KubernetesClient;
import io.fabric8.kubernetes.client.dsl.PodResource;
import io.fabric8.kubernetes.client.informers.SharedIndexInformer;
import io.fabric8.kubernetes.client.readiness.Readiness;
import java.io.IOException;
import java.io.InputStream;
import java.io.OutputStream;
import java.lang.ProcessHandle.Info;
import java.net.ServerSocket;
import java.net.Socket;
import java.nio.file.Path;
import java.time.Duration;
import java.util.AbstractMap;
import java.util.ArrayList;
import java.util.Arrays;
import java.util.HashMap;
import java.util.List;
import java.util.Map;
import java.util.Objects;
import java.util.Optional;
import java.util.concurrent.CompletableFuture;
import java.util.concurrent.ExecutionException;
import java.util.concurrent.ExecutorService;
import java.util.concurrent.Executors;
import java.util.concurrent.TimeUnit;
import java.util.concurrent.atomic.AtomicBoolean;
import java.util.stream.Collectors;
import lombok.val;
import org.apache.commons.io.output.NullOutputStream;
import org.apache.commons.text.StringEscapeUtils;
import org.slf4j.Logger;
import org.slf4j.LoggerFactory;
import org.slf4j.MDC;

/**
 * A Process abstraction backed by a Kube Pod running in a Kubernetes cluster 'somewhere'. The
 * parent process starting a Kube Pod Process needs to exist within the Kube networking space. This
 * is so the parent process can forward data into the child's stdin and read the child's stdout and
 * stderr streams and copy configuration files over.
 * <p>
 * This is made possible by:
 * <ul>
 * <li>1) An init container that creates 3 named pipes corresponding to stdin, stdout and std err on
 * a shared volume.</li>
 * <li>2) Config files (e.g. config.json, catalog.json etc) are copied from the parent process into
 * a shared volume.</li>
 * <li>3) Redirecting the stdin named pipe to the original image's entrypoint and it's output into
 * the respective named pipes for stdout and stderr.</li>
 * <li>4) Each named pipe has a corresponding side car. Each side car forwards its stream
 * accordingly using socat. e.g. stderr/stdout is forwarded to parent process while input from the
 * parent process is forwarded into stdin.</li>
 * <li>5) The parent process listens on the stdout and stederr sockets for an incoming TCP
 * connection. It also initiates a TCP connection to the child process aka the Kube pod on the
 * specified stdin socket.</li>
 * <li>6) The child process is able to access configuration data via the shared volume. It's inputs
 * and outputs - stdin, stdout and stderr - are forwarded the parent process via the sidecars.</li>
 * <li>7) The main process has its entrypoint wrapped to perform IO redirection and better error
 * handling.</li>
 * <li>8) A heartbeat sidecar checks if the worker that launched the pod is still alive. If not, the
 * pod will fail.</li>
 * </ul>
 * The docker image used for this pod process must expose a AIRBYTE_ENTRYPOINT which contains the
 * entrypoint we will wrap when creating the main container in the pod.
 * <p>
 * See the constructor for more information.
 */

// Suppressing AvoidPrintStackTrace PMD warnings because
// it is required for the connectors
@SuppressWarnings("PMD.AvoidPrintStackTrace")
// TODO(Davin): Better test for this. See https://github.com/airbytehq/airbyte/issues/3700.
public class KubePodProcess implements KubePod {

  private static final Configs configs = new EnvConfigs();

  private static final Logger LOGGER = LoggerFactory.getLogger(KubePodProcess.class);

  public static final String MAIN_CONTAINER_NAME = "main";
  public static final String INIT_CONTAINER_NAME = "init";

  private static final ResourceRequirements DEFAULT_SIDECAR_RESOURCES = new ResourceRequirements()
      .withMemoryLimit(configs.getSidecarKubeMemoryLimit()).withMemoryRequest(configs.getSidecarMemoryRequest())
      .withCpuLimit(configs.getSidecarKubeCpuLimit()).withCpuRequest(configs.getSidecarKubeCpuRequest());
  private static final ResourceRequirements DEFAULT_SOCAT_RESOURCES = new ResourceRequirements()
      .withMemoryLimit(configs.getSidecarKubeMemoryLimit()).withMemoryRequest(configs.getSidecarMemoryRequest())
      .withCpuLimit(configs.getSocatSidecarKubeCpuLimit()).withCpuRequest(configs.getSocatSidecarKubeCpuRequest());
  private static final String DD_SUPPORT_CONNECTOR_NAMES = "CONNECTOR_DATADOG_SUPPORT_NAMES";

  private static final String PIPES_DIR = "/pipes";
  private static final String STDIN_PIPE_FILE = PIPES_DIR + "/stdin";
  private static final String STDOUT_PIPE_FILE = PIPES_DIR + "/stdout";
  private static final String STDERR_PIPE_FILE = PIPES_DIR + "/stderr";
  public static final String CONFIG_DIR = "/config";
  public static final String TMP_DIR = "/tmp";
  private static final String TERMINATION_DIR = "/termination";
  private static final String TERMINATION_FILE_MAIN = TERMINATION_DIR + "/main";
  private static final String TERMINATION_FILE_CHECK = TERMINATION_DIR + "/check";
  public static final String SUCCESS_FILE_NAME = "FINISHED_UPLOADING";

  private static final int STDIN_REMOTE_PORT = 9001;

  // 143 is the typical SIGTERM exit code.
  // Used when the process is destroyed and the exit code can't be retrieved.
  private static final int KILLED_EXIT_CODE = 143;

  // init container should fail if no new data copied into the init container within
  // INIT_RETRY_TIMEOUT_MINUTES
  private static final double INIT_SLEEP_PERIOD_SECONDS = 0.1;

  // This timeout was initially 1 minute, but sync pods scheduled on newly-provisioned nodes
<<<<<<< HEAD
  // are occasionally not able to start the copy within 1 minute, hence the increase to 5 as default. Can be set in env
=======
  // are occasionally not able to start the copy within 1 minute, hence the increase to 5 as default.
  // Can be set in env
>>>>>>> b4cab6a8
  private static final Duration INIT_RETRY_TIMEOUT_MINUTES = Duration.ofMinutes(configs.getJobInitRetryTimeoutMinutes());

  private static final int INIT_RETRY_MAX_ITERATIONS = (int) (INIT_RETRY_TIMEOUT_MINUTES.toSeconds() / INIT_SLEEP_PERIOD_SECONDS);

  private static final ConnectorDatadogSupportHelper CONNECTOR_DATADOG_SUPPORT_HELPER = new ConnectorDatadogSupportHelper();
  private final KubernetesClient fabricClient;
  private final Pod podDefinition;

  private final AtomicBoolean wasClosed = new AtomicBoolean(false);

  private final OutputStream stdin;
  private InputStream stdout;
  private InputStream stderr;

  private final ServerSocket stdoutServerSocket;
  private final int stdoutLocalPort;
  private final ServerSocket stderrServerSocket;
  private final int stderrLocalPort;
  private final ExecutorService executorService;
  private final CompletableFuture<Integer> exitCodeFuture;
  private final SharedIndexInformer<Pod> podInformer;

  /**
   * Get pod IP.
   *
   * @param client kube client
   * @param podName pod name
   * @param podNamespace pod namespace
   * @return pod's ip address
   */
  public static String getPodIP(final KubernetesClient client, final String podName, final String podNamespace) {
    final var pod = client.pods().inNamespace(podNamespace).withName(podName).get();
    if (pod == null) {
      throw new RuntimeException(prependPodInfo("Error: unable to find pod!", podNamespace, podName));
    }
    return pod.getStatus().getPodIP();
  }

  private static Container getInit(final boolean usesStdin,
                                   final List<VolumeMount> mainVolumeMounts,
                                   final String busyboxImage)
      throws IOException {

    final var initCommand = MoreResources.readResource("entrypoints/sync/init.sh")
        .replaceAll("USES_STDIN_VALUE", String.valueOf(usesStdin))
        .replaceAll("STDOUT_PIPE_FILE_VALUE", STDOUT_PIPE_FILE)
        .replaceAll("STDERR_PIPE_FILE_VALUE", STDERR_PIPE_FILE)
        .replaceAll("STDIN_PIPE_FILE_VALUE", STDIN_PIPE_FILE)
        .replaceAll("MAX_ITERATION_VALUE", String.valueOf(INIT_RETRY_MAX_ITERATIONS))
        .replaceAll("SUCCESS_FILE_NAME_VALUE", SUCCESS_FILE_NAME)
        .replaceAll("SLEEP_PERIOD_VALUE", String.valueOf(INIT_SLEEP_PERIOD_SECONDS));

    return new ContainerBuilder()
        .withName(INIT_CONTAINER_NAME)
        .withImage(busyboxImage)
        .withWorkingDir(CONFIG_DIR)
        .withCommand("sh", "-c", initCommand)
        .withResources(getResourceRequirementsBuilder(DEFAULT_SIDECAR_RESOURCES).build())
        .withVolumeMounts(mainVolumeMounts)
        .build();
  }

  private static Container getMain(final String image,
                                   final String imagePullPolicy,
                                   final boolean usesStdin,
                                   final String entrypointOverride,
                                   final List<VolumeMount> mainVolumeMounts,
                                   final ResourceRequirements resourceRequirements,
                                   final Map<Integer, Integer> internalToExternalPorts,
                                   final Map<String, String> envMap,
                                   final String... args)
      throws IOException {
    final var argsStr = String.join(" ", args);
    final var optionalStdin = usesStdin ? String.format("< %s", STDIN_PIPE_FILE) : "";
    final var entrypointOverrideValue = entrypointOverride == null ? "" : StringEscapeUtils.escapeXSI(entrypointOverride);

    // communicates its completion to the heartbeat check via a file and closes itself if the heartbeat
    // fails
    final var mainCommand = MoreResources.readResource("entrypoints/sync/main.sh")
        .replaceAll("TERMINATION_FILE_CHECK", TERMINATION_FILE_CHECK)
        .replaceAll("TERMINATION_FILE_MAIN", TERMINATION_FILE_MAIN)
        .replaceAll("OPTIONAL_STDIN", optionalStdin)
        .replace("ENTRYPOINT_OVERRIDE_VALUE", entrypointOverrideValue) // use replace and not replaceAll to preserve escaping and quoting
        .replaceAll("ARGS", argsStr)
        .replaceAll("STDERR_PIPE_FILE", STDERR_PIPE_FILE)
        .replaceAll("STDOUT_PIPE_FILE", STDOUT_PIPE_FILE);

    final List<ContainerPort> containerPorts = createContainerPortList(internalToExternalPorts);

    final List<EnvVar> envVars = envMap.entrySet().stream()
        .map(entry -> new EnvVar(entry.getKey(), entry.getValue(), null))
        .collect(Collectors.toList());

    if (System.getenv(DD_SUPPORT_CONNECTOR_NAMES) != null && isSupportDatadog(image)) {
      CONNECTOR_DATADOG_SUPPORT_HELPER.addDatadogVars(envVars);
      CONNECTOR_DATADOG_SUPPORT_HELPER.addServerNameAndVersionToEnvVars(image, envVars);
    }

    final ContainerBuilder containerBuilder = new ContainerBuilder()
        .withName(MAIN_CONTAINER_NAME)
        .withPorts(containerPorts)
        .withImage(image)
        .withImagePullPolicy(imagePullPolicy)
        .withCommand("sh", "-c", mainCommand)
        .withEnv(envVars)
        .withWorkingDir(CONFIG_DIR)
        .withVolumeMounts(mainVolumeMounts);

    final ResourceRequirementsBuilder resourceRequirementsBuilder = getResourceRequirementsBuilder(resourceRequirements);
    if (resourceRequirementsBuilder != null) {
      containerBuilder.withResources(resourceRequirementsBuilder.build());
    }
    return containerBuilder.build();
  }

  private static boolean isSupportDatadog(final String image) {
    return Arrays.stream(System.getenv(DD_SUPPORT_CONNECTOR_NAMES).split(","))
        .anyMatch(connectorNameAndVersion -> CONNECTOR_DATADOG_SUPPORT_HELPER.connectorVersionCompare(connectorNameAndVersion, image));
  }

  /**
   * Create port list for pod.
   *
   * @param internalToExternalPorts internal to external pots
   * @return container ports
   */
  public static List<ContainerPort> createContainerPortList(final Map<Integer, Integer> internalToExternalPorts) {
    return internalToExternalPorts.keySet().stream()
        .map(integer -> new ContainerPortBuilder()
            .withContainerPort(integer)
            .build())
        .collect(Collectors.toList());
  }

  /**
   * Copy files to kube pod.
   *
   * @param client kube client
   * @param podDefinition pod to copy to
   * @param files files to copy
   */
  public static void copyFilesToKubeConfigVolume(final KubernetesClient client,
                                                 final Pod podDefinition,
                                                 final Map<String, String> files) {
    final List<Map.Entry<String, String>> fileEntries = new ArrayList<>(files.entrySet());

    // copy this file last to indicate that the copy has completed
    fileEntries.add(new AbstractMap.SimpleEntry<>(SUCCESS_FILE_NAME, ""));

    Path tmpFile = null;
    Process proc = null;
    for (final Map.Entry<String, String> file : fileEntries) {
      try {
        tmpFile = Path.of(IOs.writeFileToRandomTmpDir(file.getKey(), file.getValue()));

        LOGGER.info("Uploading file: " + file.getKey());
        final var containerPath = Path.of(CONFIG_DIR + "/" + file.getKey());

        // using kubectl cp directly here, because both fabric and the official kube client APIs have
        // several issues with copying files. See https://github.com/airbytehq/airbyte/issues/8643 for
        // details.
        final String command = String.format("kubectl cp %s %s/%s:%s -c %s", tmpFile, podDefinition.getMetadata().getNamespace(),
            podDefinition.getMetadata().getName(), containerPath, INIT_CONTAINER_NAME);
        LOGGER.info(command);

        proc = Runtime.getRuntime().exec(command);
        LOGGER.info("Waiting for kubectl cp to complete");
        final int exitCode = proc.waitFor();

        if (exitCode != 0) {
          // Copying the success indicator file to the init container causes the container to immediately
          // exit, causing the `kubectl cp` command to exit with code 137. This check ensures that an error is
          // not thrown in this case if the init container exits successfully.
          if (SUCCESS_FILE_NAME.equals(file.getKey()) && waitForInitPodToTerminate(client, podDefinition, 5, TimeUnit.MINUTES) == 0) {
            LOGGER.info("Init was successful; ignoring non-zero kubectl cp exit code for success indicator file.");
          } else {
            throw new IOException("kubectl cp failed with exit code " + exitCode);
          }
        }

        LOGGER.info("kubectl cp complete, closing process");
      } catch (final IOException | InterruptedException e) {
        throw new RuntimeException(e);
      } finally {
        if (tmpFile != null) {
          try {
            tmpFile.toFile().delete();
          } catch (final Exception e) {
            LOGGER.info("Caught exception when deleting temp file but continuing to allow process deletion.", e);
          }
        }
        if (proc != null) {
          proc.destroy();
        }
      }
    }
  }

  /**
   * The calls in this function aren't straight-forward due to api limitations. There is no proper way
   * to directly look for containers within a pod or query if a container is in a running state beside
   * checking if the getRunning field is set. We could put this behind an interface, but that seems
   * heavy-handed compared to the 10 lines here.
   */
  private static void waitForInitPodToRun(final KubernetesClient client, final Pod podDefinition) throws InterruptedException {
    // todo: this could use the watcher instead of waitUntilConditions
    LOGGER.info("Waiting for init container to be ready before copying files...");
    final PodResource pod =
        client.pods().inNamespace(podDefinition.getMetadata().getNamespace()).withName(podDefinition.getMetadata().getName());
    pod.waitUntilCondition(p -> p.getStatus().getInitContainerStatuses().size() != 0, 5, TimeUnit.MINUTES);
    LOGGER.info("Init container present..");
    client.pods().inNamespace(podDefinition.getMetadata().getNamespace()).withName(podDefinition.getMetadata().getName())
        .waitUntilCondition(p -> p.getStatus().getInitContainerStatuses().get(0).getState().getRunning() != null, 5, TimeUnit.MINUTES);
    LOGGER.info("Init container ready..");
  }

  /**
   * Waits for the init container to terminate, and returns its exit code.
   */
  private static int waitForInitPodToTerminate(final KubernetesClient client,
                                               final Pod podDefinition,
                                               final long timeUnitsToWait,
                                               final TimeUnit timeUnit)
      throws InterruptedException {
    LOGGER.info("Waiting for init container to terminate before checking exit value...");
    client.pods().inNamespace(podDefinition.getMetadata().getNamespace()).withName(podDefinition.getMetadata().getName())
        .waitUntilCondition(p -> p.getStatus().getInitContainerStatuses().get(0).getState().getTerminated() != null, timeUnitsToWait, timeUnit);
    final int exitValue = client.pods().inNamespace(podDefinition.getMetadata().getNamespace()).withName(podDefinition.getMetadata().getName()).get()
        .getStatus().getInitContainerStatuses().get(0).getState().getTerminated().getExitCode();
    LOGGER.info("Init container terminated with exit value {}.", exitValue);
    return exitValue;
  }

  private Toleration[] buildPodTolerations(final List<TolerationPOJO> tolerations) {
    if (tolerations == null || tolerations.isEmpty()) {
      return null;
    }
    return tolerations.stream().map(workerPodToleration -> new TolerationBuilder()
        .withKey(workerPodToleration.getKey())
        .withEffect(workerPodToleration.getEffect())
        .withOperator(workerPodToleration.getOperator())
        .withValue(workerPodToleration.getValue())
        .build())
        .toArray(Toleration[]::new);
  }

  @SuppressWarnings({"PMD.InvalidLogMessageFormat", "VariableDeclarationUsageDistance"})
  public KubePodProcess(final String processRunnerHost,
                        final KubernetesClient fabricClient,
                        final String podName,
                        final String namespace,
                        final String image,
                        final String imagePullPolicy,
                        final String sidecarImagePullPolicy,
                        final int stdoutLocalPort,
                        final int stderrLocalPort,
                        final String kubeHeartbeatUrl,
                        final boolean usesStdin,
                        final Map<String, String> files,
                        final String entrypointOverride,
                        final ResourceRequirements resourceRequirements,
                        final List<String> imagePullSecrets,
                        final List<TolerationPOJO> tolerations,
                        final Map<String, String> nodeSelectors,
                        final Map<String, String> labels,
                        final Map<String, String> annotations,
                        final String socatImage,
                        final String busyboxImage,
                        final String curlImage,
                        final Map<String, String> envMap,
                        final Map<Integer, Integer> internalToExternalPorts,
                        final String... args)
      throws IOException, InterruptedException {
    try {
      this.fabricClient = fabricClient;
      this.stdoutLocalPort = stdoutLocalPort;
      this.stderrLocalPort = stderrLocalPort;
      this.stdoutServerSocket = new ServerSocket(stdoutLocalPort);
      this.stderrServerSocket = new ServerSocket(stderrLocalPort);
      this.executorService = Executors.newFixedThreadPool(2);
      setupStdOutAndStdErrListeners();

      if (entrypointOverride != null) {
        LOGGER.info("Found entrypoint override: {}", entrypointOverride);
      }

      final Volume pipeVolume = new VolumeBuilder()
          .withName("airbyte-pipes")
          .withNewEmptyDir()
          .endEmptyDir()
          .build();

      final VolumeMount pipeVolumeMount = new VolumeMountBuilder()
          .withName("airbyte-pipes")
          .withMountPath(PIPES_DIR)
          .build();

      final Volume configVolume = new VolumeBuilder()
          .withName("airbyte-config")
          .withNewEmptyDir()
          .withMedium("Memory")
          .endEmptyDir()
          .build();

      final VolumeMount configVolumeMount = new VolumeMountBuilder()
          .withName("airbyte-config")
          .withMountPath(CONFIG_DIR)
          .build();

      final Volume terminationVolume = new VolumeBuilder()
          .withName("airbyte-termination")
          .withNewEmptyDir()
          .endEmptyDir()
          .build();

      final VolumeMount terminationVolumeMount = new VolumeMountBuilder()
          .withName("airbyte-termination")
          .withMountPath(TERMINATION_DIR)
          .build();

      final Volume tmpVolume = new VolumeBuilder()
          .withName("tmp")
          .withNewEmptyDir()
          .endEmptyDir()
          .build();

      final VolumeMount tmpVolumeMount = new VolumeMountBuilder()
          .withName("tmp")
          .withMountPath(TMP_DIR)
          .build();

      final Container init = getInit(usesStdin, List.of(pipeVolumeMount, configVolumeMount), busyboxImage);
      final Container main = getMain(
          image,
          imagePullPolicy,
          usesStdin,
          entrypointOverride,
          List.of(pipeVolumeMount, configVolumeMount, terminationVolumeMount, tmpVolumeMount),
          resourceRequirements,
          internalToExternalPorts,
          envMap,
          args);

      // Printing socat notice logs with socat -d -d
      // To print info logs as well use socat -d -d -d
      // more info: https://linux.die.net/man/1/socat
      final io.fabric8.kubernetes.api.model.ResourceRequirements heartbeatSidecarResources =
          getResourceRequirementsBuilder(DEFAULT_SIDECAR_RESOURCES).build();
      final io.fabric8.kubernetes.api.model.ResourceRequirements socatSidecarResources =
          getResourceRequirementsBuilder(DEFAULT_SOCAT_RESOURCES).build();

      final Container remoteStdin = new ContainerBuilder()
          .withName("remote-stdin")
          .withImage(socatImage)
          .withCommand("sh", "-c", "socat -d -d TCP-L:9001 STDOUT > " + STDIN_PIPE_FILE)
          .withVolumeMounts(pipeVolumeMount, terminationVolumeMount)
          .withResources(socatSidecarResources)
          .withImagePullPolicy(sidecarImagePullPolicy)
          .build();

      final Container relayStdout = new ContainerBuilder()
          .withName("relay-stdout")
          .withImage(socatImage)
          .withCommand("sh", "-c", String.format("cat %s | socat -d -d -t 60 - TCP:%s:%s", STDOUT_PIPE_FILE, processRunnerHost, stdoutLocalPort))
          .withVolumeMounts(pipeVolumeMount, terminationVolumeMount)
          .withResources(socatSidecarResources)
          .withImagePullPolicy(sidecarImagePullPolicy)
          .build();

      final Container relayStderr = new ContainerBuilder()
          .withName("relay-stderr")
          .withImage(socatImage)
          .withCommand("sh", "-c", String.format("cat %s | socat -d -d -t 60 - TCP:%s:%s", STDERR_PIPE_FILE, processRunnerHost, stderrLocalPort))
          .withVolumeMounts(pipeVolumeMount, terminationVolumeMount)
          .withResources(socatSidecarResources)
          .withImagePullPolicy(sidecarImagePullPolicy)
          .build();

      // communicates via a file if it isn't able to reach the heartbeating server and succeeds if the
      // main container completes
      final String heartbeatCommand = MoreResources.readResource("entrypoints/sync/check.sh")
          .replaceAll("TERMINATION_FILE_CHECK", TERMINATION_FILE_CHECK)
          .replaceAll("TERMINATION_FILE_MAIN", TERMINATION_FILE_MAIN)
          .replaceAll("HEARTBEAT_URL", kubeHeartbeatUrl);

      final Container callHeartbeatServer = new ContainerBuilder()
          .withName("call-heartbeat-server")
          .withImage(curlImage)
          .withCommand("sh")
          .withArgs("-c", heartbeatCommand)
          .withVolumeMounts(terminationVolumeMount)
          .withResources(heartbeatSidecarResources)
          .withImagePullPolicy(sidecarImagePullPolicy)
          .build();

      final List<Container> containers = usesStdin ? List.of(main, remoteStdin, relayStdout, relayStderr, callHeartbeatServer)
          : List.of(main, relayStdout, relayStderr, callHeartbeatServer);

      PodFluent.SpecNested<PodBuilder> podBuilder = new PodBuilder()
          .withApiVersion("v1")
          .withNewMetadata()
          .withName(podName)
          .withLabels(labels)
          .withAnnotations(annotations)
          .endMetadata()
          .withNewSpec();

      final List<LocalObjectReference> pullSecrets = imagePullSecrets
          .stream()
          .map(imagePullSecret -> new LocalObjectReference(imagePullSecret))
          .collect(Collectors.toList());

      final Pod pod = podBuilder.withTolerations(buildPodTolerations(tolerations))
          .withImagePullSecrets(pullSecrets) // An empty list or an empty LocalObjectReference turns this into a no-op setting.
          .withNodeSelector(nodeSelectors)
          .withRestartPolicy("Never")
          .withInitContainers(init)
          .withContainers(containers)
          .withVolumes(pipeVolume, configVolume, terminationVolume, tmpVolume)
          .endSpec()
          .build();

      LOGGER.info("Creating pod {}...", pod.getMetadata().getName());
      val start = System.currentTimeMillis();

      this.podDefinition = fabricClient.pods().inNamespace(namespace).createOrReplace(pod);

      // We want to create a watch before the init container runs. Then we can guarantee
      // that we're checking for updates across the full lifecycle of the main container.
      // This is safe only because we are blocking the init pod until we copy files onto it.
      // See the ExitCodeWatcher comments for more info.
      exitCodeFuture = new CompletableFuture<>();
      podInformer = fabricClient.pods()
          .inNamespace(namespace)
          .withName(pod.getMetadata().getName())
          .inform();
      podInformer.addEventHandler(new ExitCodeWatcher(
          pod.getMetadata().getName(),
          namespace,
          exitCodeFuture::complete,
          () -> {
            LOGGER.info(prependPodInfo(
                String.format(
                    "Exit code watcher failed to retrieve the exit code. Defaulting to %s. This is expected if the job was cancelled.",
                    KILLED_EXIT_CODE),
                namespace,
                podName));

            exitCodeFuture.complete(KILLED_EXIT_CODE);
          }));

      waitForInitPodToRun(fabricClient, podDefinition);

      LOGGER.info("Copying files...");
      copyFilesToKubeConfigVolume(fabricClient, podDefinition, files);

      LOGGER.info("Waiting until pod is ready...");
      // If a pod gets into a non-terminal error state it should be automatically killed by our
      // heartbeating mechanism.
      // This also handles the case where a very short pod already completes before this check completes
      // the first time.
      // This doesn't manage things like pods that are blocked from running for some cluster reason or if
      // the init
      // container got stuck somehow.
      fabricClient.resource(podDefinition).waitUntilCondition(p -> {
        final boolean isReady = Objects.nonNull(p) && Readiness.getInstance().isReady(p);
        return isReady || KubePodResourceHelper.isTerminal(p);
      }, 20, TimeUnit.MINUTES);
      MetricClientFactory.getMetricClient().distribution(OssMetricsRegistry.KUBE_POD_PROCESS_CREATE_TIME_MILLISECS,
          System.currentTimeMillis() - start);

      // allow writing stdin to pod
      LOGGER.info("Reading pod IP...");
      final var podIp = getPodIP(fabricClient, podName, namespace);
      LOGGER.info("Pod IP: {}", podIp);

      if (usesStdin) {
        LOGGER.info("Creating stdin socket...");
        final var socketToDestStdIo = new Socket(podIp, STDIN_REMOTE_PORT);
        this.stdin = socketToDestStdIo.getOutputStream();
      } else {
        LOGGER.info("Using null stdin output stream...");
        this.stdin = NullOutputStream.NULL_OUTPUT_STREAM;
      }
    } catch (Exception e) {
      // We need to make sure the ports are offered back
      cleanup();
      throw e; // Throw the exception again to inform the caller
    }
  }

  private void setupStdOutAndStdErrListeners() {
    final var context = MDC.getCopyOfContextMap();
    executorService.submit(() -> {
      MDC.setContextMap(context);
      try {
        LOGGER.info("Creating stdout socket server...");
        final var socket = stdoutServerSocket.accept(); // blocks until connected
        // cat /proc/sys/net/ipv4/tcp_keepalive_time
        // 300
        // cat /proc/sys/net/ipv4/tcp_keepalive_probes
        // 5
        // cat /proc/sys/net/ipv4/tcp_keepalive_intvl
        // 60
        socket.setKeepAlive(true);
        LOGGER.info("Setting stdout...");
        this.stdout = socket.getInputStream();
      } catch (final IOException e) {
        e.printStackTrace(); // todo: propagate exception / join at the end of constructor
      }
    });
    executorService.submit(() -> {
      MDC.setContextMap(context);
      try {
        LOGGER.info("Creating stderr socket server...");
        final var socket = stderrServerSocket.accept(); // blocks until connected
        socket.setKeepAlive(true);
        LOGGER.info("Setting stderr...");
        this.stderr = socket.getInputStream();
      } catch (final IOException e) {
        e.printStackTrace(); // todo: propagate exception / join at the end of constructor
      }
    });
  }

  /**
   * Waits for the Kube Pod backing this process and returns the exit value after closing resources.
   */
  @Override
  public int waitFor() throws InterruptedException {
    try {
      exitCodeFuture.get();
    } catch (final ExecutionException e) {
      throw new RuntimeException(e);
    }

    return exitValue();
  }

  /**
   * Immediately terminates the Kube Pod backing this process and cleans up IO resources.
   */
  @Override
  public void destroy() {
    cleanup();
  }

  /**
   * cleanup destroys and returns any resources it has consumed this is a private method so that the
   * constructor may call it.
   */
  private void cleanup() {
    if (this.podDefinition == null) {
      // no pod to destroy; just close resources
      close();
      return;
    }
    final String podName = podDefinition.getMetadata().getName();
    final String podNamespace = podDefinition.getMetadata().getNamespace();

    LOGGER.info(prependPodInfo("Destroying Kube process.", podNamespace, podName));
    try {
      fabricClient.resource(podDefinition).withPropagationPolicy(DeletionPropagation.FOREGROUND).delete();
      exitCodeFuture.complete(KILLED_EXIT_CODE);
    } finally {
      close();
      LOGGER.info(prependPodInfo("Destroyed Kube process.", podNamespace, podName));
    }
  }

  private Container getMainContainerFromPodDefinition() {
    final Optional<Container> containerOptional = podDefinition.getSpec()
        .getContainers()
        .stream()
        .filter(c -> MAIN_CONTAINER_NAME.equals(c.getName()))
        .findFirst();
    if (containerOptional.isEmpty()) {
      LOGGER.warn(String.format("Could not find main container definition for pod: %s", podDefinition.getMetadata().getName()));
      return null;
    } else {
      return containerOptional.get();
    }
  }

  @Override
  public KubePodInfo getInfo() {
    final Container mainContainer = getMainContainerFromPodDefinition();
    final KubeContainerInfo mainContainerInfo = new KubeContainerInfo(mainContainer.getImage(), mainContainer.getImagePullPolicy());
    return new KubePodInfo(podDefinition.getMetadata().getNamespace(),
        podDefinition.getMetadata().getName(),
        mainContainerInfo);
  }

  /**
   * Close all open resource in the opposite order of resource creation.
   * <p>
   * Null checks exist because certain local Kube clusters (e.g. Docker for Desktop) back this
   * implementation with OS processes and resources, which are automatically reaped by the OS.
   */
  private void close() {
    final boolean previouslyClosed = wasClosed.getAndSet(true);

    // short-circuit if close was already called, so we don't re-offer ports multiple times
    // since the offer call is non-atomic
    if (previouslyClosed) {
      return;
    }

    if (this.stdin != null) {
      Exceptions.swallow(this.stdin::close);
    }

    if (this.stdout != null) {
      Exceptions.swallow(this.stdout::close);
    }

    if (this.stderr != null) {
      Exceptions.swallow(this.stderr::close);
    }

    if (this.stdoutServerSocket != null) {
      Exceptions.swallow(this.stdoutServerSocket::close);
    }
    if (this.stderrServerSocket != null) {
      Exceptions.swallow(this.stderrServerSocket::close);
    }
    if (this.podInformer != null) {
      Exceptions.swallow(this.podInformer::close);
    }
    if (this.executorService != null) {
      Exceptions.swallow(this.executorService::shutdownNow);
    }

    KubePortManagerSingleton.getInstance().offer(stdoutLocalPort);
    KubePortManagerSingleton.getInstance().offer(stderrLocalPort);

    LOGGER.info(prependPodInfo("Closed all resources for pod", podDefinition.getMetadata().getNamespace(), podDefinition.getMetadata().getName()));
  }

  private int getReturnCode() {
    if (exitCodeFuture.isDone()) {
      try {
        return exitCodeFuture.get();
      } catch (final InterruptedException | ExecutionException e) {
        throw new RuntimeException(
            prependPodInfo("Cannot find pod %s : %s while trying to retrieve exit code. This probably means the pod was not correctly created.",
                podDefinition.getMetadata().getNamespace(),
                podDefinition.getMetadata().getName()),
            e);
      }
    } else {
      throw new IllegalThreadStateException(prependPodInfo("Main container in kube pod has not terminated yet.",
          podDefinition.getMetadata().getNamespace(),
          podDefinition.getMetadata().getName()));
    }
  }

  @Override
  public int exitValue() {
    // getReturnCode throws IllegalThreadException if the Kube pod has not exited;
    // close() is only called if the Kube pod has terminated.
    final var returnCode = getReturnCode();
    // The OS traditionally handles process resource clean up. Therefore an exit code of 0, also
    // indicates that all kernel resources were shut down.
    // Because this is a custom implementation, manually close all the resources.
    // Further, since the local resources are used to talk to Kubernetes resources, shut local resources
    // down after Kubernetes resources are shut down, regardless of Kube termination status.
    close();

    return returnCode;
  }

  @Override
  public Process toProcess() {
    return new Process() {

      @Override
      public OutputStream getOutputStream() {
        return KubePodProcess.this.stdin;
      }

      @Override
      public InputStream getInputStream() {
        return KubePodProcess.this.stdout;
      }

      @Override
      public InputStream getErrorStream() {
        return KubePodProcess.this.stderr;
      }

      @Override
      public int waitFor() throws InterruptedException {
        return KubePodProcess.this.waitFor();
      }

      @Override
      public int exitValue() {
        return KubePodProcess.this.exitValue();
      }

      @Override
      public void destroy() {
        KubePodProcess.this.destroy();
      }

      @Override
      public Info info() {
        return new KubePodProcessInfo(podDefinition.getMetadata().getName());
      }

    };
  }

  /**
   * Get resource requirements builder.
   *
   * @param resourceRequirements resource requirements
   * @return builder
   */
  public static ResourceRequirementsBuilder getResourceRequirementsBuilder(final ResourceRequirements resourceRequirements) {
    if (resourceRequirements != null) {
      final Map<String, Quantity> requestMap = new HashMap<>();
      // if null then use unbounded resource allocation
      if (!com.google.common.base.Strings.isNullOrEmpty(resourceRequirements.getCpuRequest())) {
        requestMap.put("cpu", Quantity.parse(resourceRequirements.getCpuRequest()));
      }
      if (!com.google.common.base.Strings.isNullOrEmpty(resourceRequirements.getMemoryRequest())) {
        requestMap.put("memory", Quantity.parse(resourceRequirements.getMemoryRequest()));
      }
      final Map<String, Quantity> limitMap = new HashMap<>();
      if (!com.google.common.base.Strings.isNullOrEmpty(resourceRequirements.getCpuLimit())) {
        limitMap.put("cpu", Quantity.parse(resourceRequirements.getCpuLimit()));
      }
      if (!com.google.common.base.Strings.isNullOrEmpty(resourceRequirements.getMemoryLimit())) {
        limitMap.put("memory", Quantity.parse(resourceRequirements.getMemoryLimit()));
      }
      return new ResourceRequirementsBuilder()
          .withRequests(requestMap)
          .withLimits(limitMap);
    }
    return new ResourceRequirementsBuilder();
  }

  private static String prependPodInfo(final String message, final String podNamespace, final String podName) {
    return String.format("(pod: %s / %s) - %s", podNamespace, podName, message);
  }

}<|MERGE_RESOLUTION|>--- conflicted
+++ resolved
@@ -142,12 +142,8 @@
   private static final double INIT_SLEEP_PERIOD_SECONDS = 0.1;
 
   // This timeout was initially 1 minute, but sync pods scheduled on newly-provisioned nodes
-<<<<<<< HEAD
-  // are occasionally not able to start the copy within 1 minute, hence the increase to 5 as default. Can be set in env
-=======
   // are occasionally not able to start the copy within 1 minute, hence the increase to 5 as default.
   // Can be set in env
->>>>>>> b4cab6a8
   private static final Duration INIT_RETRY_TIMEOUT_MINUTES = Duration.ofMinutes(configs.getJobInitRetryTimeoutMinutes());
 
   private static final int INIT_RETRY_MAX_ITERATIONS = (int) (INIT_RETRY_TIMEOUT_MINUTES.toSeconds() / INIT_SLEEP_PERIOD_SECONDS);
