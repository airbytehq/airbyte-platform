--- conflicted
+++ resolved
@@ -417,157 +417,6 @@
                         final Map<Integer, Integer> internalToExternalPorts,
                         final String... args)
       throws IOException, InterruptedException {
-<<<<<<< HEAD
-    this.fabricClient = fabricClient;
-    this.stdoutLocalPort = stdoutLocalPort;
-    this.stderrLocalPort = stderrLocalPort;
-    this.stdoutServerSocket = new ServerSocket(stdoutLocalPort);
-    this.stderrServerSocket = new ServerSocket(stderrLocalPort);
-    this.executorService = Executors.newFixedThreadPool(2);
-    setupStdOutAndStdErrListeners();
-
-    if (entrypointOverride != null) {
-      LOGGER.info("Found entrypoint override: {}", entrypointOverride);
-    }
-
-    final Volume pipeVolume = new VolumeBuilder()
-        .withName("airbyte-pipes")
-        .withNewEmptyDir()
-        .endEmptyDir()
-        .build();
-
-    final VolumeMount pipeVolumeMount = new VolumeMountBuilder()
-        .withName("airbyte-pipes")
-        .withMountPath(PIPES_DIR)
-        .build();
-
-    final Volume configVolume = new VolumeBuilder()
-        .withName("airbyte-config")
-        .withNewEmptyDir()
-        .withMedium("Memory")
-        .endEmptyDir()
-        .build();
-
-    final VolumeMount configVolumeMount = new VolumeMountBuilder()
-        .withName("airbyte-config")
-        .withMountPath(CONFIG_DIR)
-        .build();
-
-    final Volume terminationVolume = new VolumeBuilder()
-        .withName("airbyte-termination")
-        .withNewEmptyDir()
-        .endEmptyDir()
-        .build();
-
-    final VolumeMount terminationVolumeMount = new VolumeMountBuilder()
-        .withName("airbyte-termination")
-        .withMountPath(TERMINATION_DIR)
-        .build();
-
-    final Volume tmpVolume = new VolumeBuilder()
-        .withName("tmp")
-        .withNewEmptyDir()
-        .endEmptyDir()
-        .build();
-
-    final VolumeMount tmpVolumeMount = new VolumeMountBuilder()
-        .withName("tmp")
-        .withMountPath(TMP_DIR)
-        .build();
-
-    final Container init = getInit(usesStdin, List.of(pipeVolumeMount, configVolumeMount), busyboxImage);
-    final Container main = getMain(
-        image,
-        imagePullPolicy,
-        usesStdin,
-        entrypointOverride,
-        List.of(pipeVolumeMount, configVolumeMount, terminationVolumeMount, tmpVolumeMount),
-        resourceRequirements,
-        internalToExternalPorts,
-        envMap,
-        args);
-
-    // Printing socat notice logs with socat -d -d
-    // To print info logs as well use socat -d -d -d
-    // more info: https://linux.die.net/man/1/socat
-    final io.fabric8.kubernetes.api.model.ResourceRequirements heartbeatSidecarResources =
-        getResourceRequirementsBuilder(DEFAULT_SIDECAR_RESOURCES).build();
-    final io.fabric8.kubernetes.api.model.ResourceRequirements socatSidecarResources =
-        getResourceRequirementsBuilder(DEFAULT_SOCAT_RESOURCES).build();
-
-    final Container remoteStdin = new ContainerBuilder()
-        .withName("remote-stdin")
-        .withImage(socatImage)
-        .withCommand("sh", "-c", "socat -d -d TCP-L:9001 STDOUT > " + STDIN_PIPE_FILE)
-        .withVolumeMounts(pipeVolumeMount, terminationVolumeMount)
-        .withResources(socatSidecarResources)
-        .withImagePullPolicy(sidecarImagePullPolicy)
-        .build();
-
-    final Container relayStdout = new ContainerBuilder()
-        .withName("relay-stdout")
-        .withImage(socatImage)
-        .withCommand("sh", "-c", String.format("cat %s | socat -d -d -t 60 - TCP:%s:%s", STDOUT_PIPE_FILE, processRunnerHost, stdoutLocalPort))
-        .withVolumeMounts(pipeVolumeMount, terminationVolumeMount)
-        .withResources(socatSidecarResources)
-        .withImagePullPolicy(sidecarImagePullPolicy)
-        .build();
-
-    final Container relayStderr = new ContainerBuilder()
-        .withName("relay-stderr")
-        .withImage(socatImage)
-        .withCommand("sh", "-c", String.format("cat %s | socat -d -d -t 60 - TCP:%s:%s", STDERR_PIPE_FILE, processRunnerHost, stderrLocalPort))
-        .withVolumeMounts(pipeVolumeMount, terminationVolumeMount)
-        .withResources(socatSidecarResources)
-        .withImagePullPolicy(sidecarImagePullPolicy)
-        .build();
-
-    // communicates via a file if it isn't able to reach the heartbeating server and succeeds if the
-    // main container completes
-    final String heartbeatCommand = MoreResources.readResource("entrypoints/sync/check.sh")
-        .replaceAll("TERMINATION_FILE_CHECK", TERMINATION_FILE_CHECK)
-        .replaceAll("TERMINATION_FILE_MAIN", TERMINATION_FILE_MAIN)
-        .replaceAll("HEARTBEAT_URL", kubeHeartbeatUrl);
-
-    final Container callHeartbeatServer = new ContainerBuilder()
-        .withName("call-heartbeat-server")
-        .withImage(curlImage)
-        .withCommand("sh")
-        .withArgs("-c", heartbeatCommand)
-        .withVolumeMounts(terminationVolumeMount)
-        .withResources(heartbeatSidecarResources)
-        .withImagePullPolicy(sidecarImagePullPolicy)
-        .build();
-
-    final List<Container> containers = usesStdin ? List.of(main, remoteStdin, relayStdout, relayStderr, callHeartbeatServer)
-        : List.of(main, relayStdout, relayStderr, callHeartbeatServer);
-
-    PodFluent.SpecNested<PodBuilder> podBuilder = new PodBuilder()
-        .withApiVersion("v1")
-        .withNewMetadata()
-        .withName(podName)
-        .withLabels(labels)
-        .withAnnotations(annotations)
-        .endMetadata()
-        .withNewSpec()
-        .withServiceAccount(isOrchestrator ? "airbyte-admin" : serviceAccount)
-        .withAutomountServiceAccountToken(true);
-
-    List<LocalObjectReference> pullSecrets = imagePullSecrets
-        .stream()
-        .map(imagePullSecret -> new LocalObjectReference(imagePullSecret))
-        .collect(Collectors.toList());
-
-    final Pod pod = podBuilder.withTolerations(buildPodTolerations(tolerations))
-        .withImagePullSecrets(pullSecrets) // An empty list or an empty LocalObjectReference turns this into a no-op setting.
-        .withNodeSelector(nodeSelectors)
-        .withRestartPolicy("Never")
-        .withInitContainers(init)
-        .withContainers(containers)
-        .withVolumes(pipeVolume, configVolume, terminationVolume, tmpVolume)
-        .endSpec()
-        .build();
-=======
     try {
       this.fabricClient = fabricClient;
       this.stdoutLocalPort = stdoutLocalPort;
@@ -580,7 +429,6 @@
       if (entrypointOverride != null) {
         LOGGER.info("Found entrypoint override: {}", entrypointOverride);
       }
->>>>>>> ed6c6299
 
       final Volume pipeVolume = new VolumeBuilder()
           .withName("airbyte-pipes")
@@ -701,7 +549,9 @@
           .withLabels(labels)
           .withAnnotations(annotations)
           .endMetadata()
-          .withNewSpec();
+          .withNewSpec()
+          .withServiceAccount(isOrchestrator ? "airbyte-admin" : serviceAccount)
+          .withAutomountServiceAccountToken(true);
 
       final List<LocalObjectReference> pullSecrets = imagePullSecrets
           .stream()
