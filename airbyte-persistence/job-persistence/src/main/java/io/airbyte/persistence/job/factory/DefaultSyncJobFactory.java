--- conflicted
+++ resolved
@@ -39,22 +39,14 @@
   public DefaultSyncJobFactory(final boolean connectorSpecificResourceDefaultsEnabled,
                                final DefaultJobCreator jobCreator,
                                final ConfigRepository configRepository,
-<<<<<<< HEAD
-                               final OAuthConfigSupplier oAuthConfigSupplier,
+                               final OAuthConfigSupplier oauthConfigSupplier,
                                final ConfigInjector configInjector,
-=======
-                               final OAuthConfigSupplier oauthConfigSupplier,
->>>>>>> 5a54afed
                                final WorkspaceHelper workspaceHelper) {
     this.connectorSpecificResourceDefaultsEnabled = connectorSpecificResourceDefaultsEnabled;
     this.jobCreator = jobCreator;
     this.configRepository = configRepository;
-<<<<<<< HEAD
-    this.oAuthConfigSupplier = oAuthConfigSupplier;
+    this.oAuthConfigSupplier = oauthConfigSupplier;
     this.configInjector = configInjector;
-=======
-    this.oAuthConfigSupplier = oauthConfigSupplier;
->>>>>>> 5a54afed
     this.workspaceHelper = workspaceHelper;
   }
 
