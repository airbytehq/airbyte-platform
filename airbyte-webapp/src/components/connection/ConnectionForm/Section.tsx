import { faChevronRight } from "@fortawesome/free-solid-svg-icons";
import { FontAwesomeIcon } from "@fortawesome/react-fontawesome";
import classNames from "classnames";
import React from "react";
import { useToggle } from "react-use";

import { Button } from "components/ui/Button";
import { Card } from "components/ui/Card";
import { Heading } from "components/ui/Heading";

import styles from "./Section.module.scss";

export interface SectionProps {
  title?: React.ReactNode;
  flush?: boolean;
  className?: string;
<<<<<<< HEAD
  collapsible?: boolean;
  collapsedPreviewInfo?: React.ReactNode;
  collapsedInitially?: boolean;
  testId?: string;
=======
  flexHeight?: boolean;
>>>>>>> 7f567bb1
}

export const Section: React.FC<React.PropsWithChildren<SectionProps>> = ({
  title,
  flush,
  children,
  className,
<<<<<<< HEAD
  collapsible = false,
  collapsedPreviewInfo,
  collapsedInitially = false,
  testId,
}) => {
  const [isCollapsed, setIsCollapsed] = useToggle(collapsedInitially);

  if (collapsedInitially && !collapsible) {
    console.warn("Section cannot be collapsed initially if it is not collapsible");
  }

  return (
    <Card>
      <div className={classNames(styles.section, { [styles.flush]: flush }, className)}>
        <div className={styles.header}>
          {title && (
            <Heading as="h2" size="sm">
              {title}
            </Heading>
          )}
          {collapsible && (
            <Button
              variant="clear"
              onClick={setIsCollapsed}
              data-testid={`${testId}-section-expand-arrow`}
              type="button"
            >
              <FontAwesomeIcon
                className={classNames(styles.arrow, { [styles.expanded]: !isCollapsed })}
                icon={faChevronRight}
              />
            </Button>
          )}
        </div>
        {isCollapsed && collapsedPreviewInfo}
        {collapsible ? !isCollapsed && children : children}
=======
  flexHeight,
}) => {
  return (
    <Card className={classNames({ [styles.flexHeight]: flexHeight })}>
      <div
        className={classNames(styles.section, { [styles.flush]: flush, [styles.flexHeight]: flexHeight }, className)}
      >
        {title && (
          <Heading as="h2" size="sm">
            {title}
          </Heading>
        )}
        {children}
>>>>>>> 7f567bb1
      </div>
    </Card>
  );
};<|MERGE_RESOLUTION|>--- conflicted
+++ resolved
@@ -14,14 +14,11 @@
   title?: React.ReactNode;
   flush?: boolean;
   className?: string;
-<<<<<<< HEAD
   collapsible?: boolean;
   collapsedPreviewInfo?: React.ReactNode;
   collapsedInitially?: boolean;
   testId?: string;
-=======
   flexHeight?: boolean;
->>>>>>> 7f567bb1
 }
 
 export const Section: React.FC<React.PropsWithChildren<SectionProps>> = ({
@@ -29,11 +26,11 @@
   flush,
   children,
   className,
-<<<<<<< HEAD
   collapsible = false,
   collapsedPreviewInfo,
   collapsedInitially = false,
   testId,
+  flexHeight,
 }) => {
   const [isCollapsed, setIsCollapsed] = useToggle(collapsedInitially);
 
@@ -42,8 +39,10 @@
   }
 
   return (
-    <Card>
-      <div className={classNames(styles.section, { [styles.flush]: flush }, className)}>
+    <Card className={classNames({ [styles.flexHeight]: flexHeight })}>
+      <div
+        className={classNames(styles.section, { [styles.flush]: flush, [styles.flexHeight]: flexHeight }, className)}
+      >
         <div className={styles.header}>
           {title && (
             <Heading as="h2" size="sm">
@@ -66,21 +65,6 @@
         </div>
         {isCollapsed && collapsedPreviewInfo}
         {collapsible ? !isCollapsed && children : children}
-=======
-  flexHeight,
-}) => {
-  return (
-    <Card className={classNames({ [styles.flexHeight]: flexHeight })}>
-      <div
-        className={classNames(styles.section, { [styles.flush]: flush, [styles.flexHeight]: flexHeight }, className)}
-      >
-        {title && (
-          <Heading as="h2" size="sm">
-            {title}
-          </Heading>
-        )}
-        {children}
->>>>>>> 7f567bb1
       </div>
     </Card>
   );
