import { faGear } from "@fortawesome/free-solid-svg-icons";
import { FontAwesomeIcon } from "@fortawesome/react-fontawesome";
import classNames from "classnames";
import { useFormikContext } from "formik";
import React from "react";
import { FormattedMessage } from "react-intl";

import { FormikConnectionFormValues } from "components/connection/ConnectionForm/formConfig";
import { Header } from "components/SimpleTableComponents";
import { Button } from "components/ui/Button";
import { CheckBox } from "components/ui/CheckBox";
import { Text } from "components/ui/Text";
import { InfoTooltip, TooltipLearnMoreLink } from "components/ui/Tooltip";

import { NamespaceDefinitionType } from "core/request/AirbyteClient";
import { useNewTableDesignExperiment } from "hooks/connection/useNewTableDesignExperiment";
import { useBulkEditService } from "hooks/services/BulkEdit/BulkEditService";
import { useConnectionFormService } from "hooks/services/ConnectionForm/ConnectionFormService";
import { useModalService } from "hooks/services/Modal";
import { links } from "utils/links";

import { CatalogTreeTableCell, CatalogTreeTableCellProps } from "./CatalogTreeTableCell";
import styles from "./CatalogTreeTableHeader.module.scss";
import {
  DestinationNamespaceFormValueType,
  DestinationNamespaceModal,
} from "../../DestinationNamespaceModal/DestinationNamespaceModal";
import {
  DestinationStreamNamesFormValueType,
  DestinationStreamNamesModal,
  StreamNameDefinitionValueType,
} from "../../DestinationStreamNamesModal/DestinationStreamNamesModal";

const HeaderCell: React.FC<React.PropsWithChildren<CatalogTreeTableCellProps>> = ({ children, ...tableCellProps }) => (
  <CatalogTreeTableCell {...tableCellProps} withOverflow>
    <Text size="sm" className={styles.headerCellText}>
      {children}
    </Text>
  </CatalogTreeTableCell>
);

export const CatalogTreeTableHeader: React.FC = () => {
  const { mode } = useConnectionFormService();
  const { openModal, closeModal } = useModalService();
  const { onCheckAll, selectedBatchNodeIds, allChecked } = useBulkEditService();
  const formikProps = useFormikContext<FormikConnectionFormValues>();
  const isNewTableDesignEnabled = useNewTableDesignExperiment();

  const destinationNamespaceChange = (value: DestinationNamespaceFormValueType) => {
    formikProps.setFieldValue("namespaceDefinition", value.namespaceDefinition);

    if (value.namespaceDefinition === NamespaceDefinitionType.customformat) {
      formikProps.setFieldValue("namespaceFormat", value.namespaceFormat);
    }
  };

  const destinationStreamNamesChange = (value: DestinationStreamNamesFormValueType) => {
    formikProps.setFieldValue(
      "prefix",
      value.streamNameDefinition === StreamNameDefinitionValueType.Prefix ? value.prefix : ""
    );
  };

  return (
<<<<<<< HEAD
    <Header className={classNames(styles.headerContainer, { [styles.newTable]: !!isNewTableDesignEnabled })}>
      <CatalogTreeTableCell size="fixed" className={styles.checkboxCell}>
=======
    <Header
      className={classNames(styles.headerContainer, { [styles.newTable]: !!isNewTableDesignEnabled })}
      data-testid="catalog-tree-table-header"
    >
      <CatalogTreeTableCell size="small" className={styles.checkboxCell}>
>>>>>>> 15a34b8a
        {mode !== "readonly" && (
          <CheckBox
            checkboxSize="sm"
            onChange={onCheckAll}
            indeterminate={selectedBatchNodeIds.length > 0 && !allChecked}
            checked={allChecked}
          />
        )}
      </CatalogTreeTableCell>
      <HeaderCell size="fixed" className={styles.syncCell}>
        <FormattedMessage id="sources.sync" />
      </HeaderCell>
      {/* TODO: Replace with actual header column selection field count */}
      {/* <HeaderCell size="fixed" className={styles.fieldsCell}>
        Fields
        <InfoTooltip>
          <FormattedMessage id="connectionForm.sourceNamespace.info" />
        </InfoTooltip>
      </HeaderCell> */}
      <HeaderCell>
        <FormattedMessage id="form.namespace" />
        <InfoTooltip>
          <FormattedMessage id="connectionForm.sourceNamespace.info" />
        </InfoTooltip>
      </HeaderCell>
      <HeaderCell>
        <FormattedMessage id="form.streamName" />
        <InfoTooltip>
          <FormattedMessage id="connectionForm.sourceStreamName.info" />
        </InfoTooltip>
      </HeaderCell>
      <HeaderCell size="fixed" className={styles.syncModeCell}>
        <FormattedMessage id="form.syncMode" />
        <InfoTooltip>
          <FormattedMessage id="connectionForm.syncType.info" />
          <TooltipLearnMoreLink url={links.syncModeLink} />
        </InfoTooltip>
      </HeaderCell>
      <HeaderCell>
        <FormattedMessage id="form.cursorField" />
        <InfoTooltip>
          <FormattedMessage id="connectionForm.cursor.info" />
        </InfoTooltip>
      </HeaderCell>
      <HeaderCell>
        <FormattedMessage id="form.primaryKey" />
        <InfoTooltip>
          <FormattedMessage id="connectionForm.primaryKey.info" />
        </InfoTooltip>
      </HeaderCell>
      <CatalogTreeTableCell size="fixed" className={styles.arrowCell} />
      <HeaderCell>
        <FormattedMessage id="form.namespace" />
        <Button
          type="button"
          variant="clear"
          onClick={() =>
            openModal({
              size: "lg",
              title: <FormattedMessage id="connectionForm.modal.destinationNamespace.title" />,
              content: () => (
                <DestinationNamespaceModal
                  initialValues={{
                    namespaceDefinition: formikProps.values.namespaceDefinition,
                    namespaceFormat: formikProps.values.namespaceFormat,
                  }}
                  onCloseModal={closeModal}
                  onSubmit={destinationNamespaceChange}
                />
              ),
            })
          }
        >
          <FontAwesomeIcon icon={faGear} />
        </Button>
      </HeaderCell>
      <HeaderCell>
        <FormattedMessage id="form.streamName" />
        <Button
          type="button"
          variant="clear"
          onClick={() =>
            openModal({
              size: "sm",
              title: <FormattedMessage id="connectionForm.modal.destinationStreamNames.title" />,
              content: () => (
                <DestinationStreamNamesModal
                  initialValues={{
                    prefix: formikProps.values.prefix,
                  }}
                  onCloseModal={closeModal}
                  onSubmit={destinationStreamNamesChange}
                />
              ),
            })
          }
        >
          <FontAwesomeIcon icon={faGear} />
        </Button>
      </HeaderCell>
    </Header>
  );
};<|MERGE_RESOLUTION|>--- conflicted
+++ resolved
@@ -62,16 +62,11 @@
   };
 
   return (
-<<<<<<< HEAD
-    <Header className={classNames(styles.headerContainer, { [styles.newTable]: !!isNewTableDesignEnabled })}>
-      <CatalogTreeTableCell size="fixed" className={styles.checkboxCell}>
-=======
     <Header
       className={classNames(styles.headerContainer, { [styles.newTable]: !!isNewTableDesignEnabled })}
       data-testid="catalog-tree-table-header"
     >
-      <CatalogTreeTableCell size="small" className={styles.checkboxCell}>
->>>>>>> 15a34b8a
+      <CatalogTreeTableCell size="fixed" className={styles.checkboxCell}>
         {mode !== "readonly" && (
           <CheckBox
             checkboxSize="sm"
