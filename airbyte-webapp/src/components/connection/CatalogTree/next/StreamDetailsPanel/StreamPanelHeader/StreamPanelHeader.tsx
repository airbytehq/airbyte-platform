--- conflicted
+++ resolved
@@ -84,11 +84,7 @@
           onClick={onClose}
           className={styles.crossIcon}
           icon={<CrossIcon />}
-<<<<<<< HEAD
-          data-testid="stream-panel-close-button"
-=======
           data-testid="stream-details-close-button"
->>>>>>> e99c63d9
         />
       </FlexContainer>
     </FlexContainer>
