import React, { ReactNode } from "react";
import { FormattedMessage } from "react-intl";

import { CrossIcon } from "components/icons/CrossIcon";
import { Button } from "components/ui/Button";
import { FlexContainer } from "components/ui/Flex";
import { Switch } from "components/ui/Switch";
import { Text } from "components/ui/Text";

import { AirbyteStream, AirbyteStreamConfiguration } from "core/request/AirbyteClient";

import styles from "./StreamPanelHeader.module.scss";

interface StreamPanelHeaderProps {
  config?: AirbyteStreamConfiguration;
  disabled?: boolean;
  onClose: () => void;
  onSelectedChange: () => void;
  stream?: AirbyteStream;
}

interface StreamPropertyProps {
  messageId: string;
  value?: string | ReactNode;
  "data-testid"?: string;
}

<<<<<<< HEAD
export const StreamProperty: React.FC<StreamPropertyProps> = ({ messageId, value, "data-testid": testId }) => (
  <span data-testid={testId}>
    <Text size="sm" className={styles.streamPropLabel} data-testid={testId ? `${testId}-label` : undefined}>
      <FormattedMessage id={messageId} />
    </Text>
    <Text size="md" className={styles.streamPropValue} data-testid={testId ? `${testId}-value` : undefined}>
=======
export const StreamProperty: React.FC<SomethingProps> = ({ messageId, value }) => (
  <div>
    <Text as="span" size="sm" className={styles.streamPropLabel}>
      <FormattedMessage id={messageId} />
    </Text>
    <Text as="span" size="md" className={styles.streamPropValue}>
>>>>>>> dcb7d5f8
      {value}
    </Text>
  </div>
);

export const StreamPanelHeader: React.FC<StreamPanelHeaderProps> = ({
  config,
  disabled,
  onClose,
  onSelectedChange,
  stream,
}) => {
  const syncMode = (
    <>
      <FormattedMessage id={`syncMode.${config?.syncMode}`} />
      {` | `}
      <FormattedMessage id={`destinationSyncMode.${config?.destinationSyncMode}`} />
    </>
  );
  return (
    <FlexContainer
      className={styles.container}
      justifyContent="space-between"
      alignItems="center"
      data-testid="stream-details-header"
    >
      <FlexContainer gap="md" alignItems="center" className={styles.leftActions}>
<<<<<<< HEAD
        <Switch
          size="sm"
          checked={config?.selected}
          onChange={onSelectedChange}
          disabled={disabled}
          data-testid="stream-details-sync-stream-switch"
        />
=======
        <div>
          <Switch size="sm" checked={config?.selected} onChange={onSelectedChange} disabled={disabled} />
        </div>
>>>>>>> dcb7d5f8
        <Text color="grey300" size="xs">
          <FormattedMessage id="form.stream.sync" />
        </Text>
      </FlexContainer>
      <FlexContainer className={styles.properties} justifyContent="center" gap="xl">
        <StreamProperty
          messageId="form.namespace"
          value={stream?.namespace ?? <FormattedMessage id="form.noNamespace" />}
          data-testid="stream-details-namespace"
        />
        <StreamProperty messageId="form.streamName" value={stream?.name} data-testid="stream-details-stream-name" />
        <StreamProperty messageId="form.syncMode" value={syncMode} data-testid="stream-details-sync-mode" />
      </FlexContainer>
      <FlexContainer className={styles.rightActions} justifyContent="flex-end">
        <Button
          variant="clear"
          onClick={onClose}
          className={styles.crossIcon}
          icon={<CrossIcon />}
          data-testid="stream-details-close-button"
        />
      </FlexContainer>
    </FlexContainer>
  );
};<|MERGE_RESOLUTION|>--- conflicted
+++ resolved
@@ -25,21 +25,12 @@
   "data-testid"?: string;
 }
 
-<<<<<<< HEAD
 export const StreamProperty: React.FC<StreamPropertyProps> = ({ messageId, value, "data-testid": testId }) => (
-  <span data-testid={testId}>
-    <Text size="sm" className={styles.streamPropLabel} data-testid={testId ? `${testId}-label` : undefined}>
+  <div data-testid={testId}>
+    <Text as="span" size="sm" className={styles.streamPropLabel} data-testid={testId ? `${testId}-label` : undefined}>
       <FormattedMessage id={messageId} />
     </Text>
-    <Text size="md" className={styles.streamPropValue} data-testid={testId ? `${testId}-value` : undefined}>
-=======
-export const StreamProperty: React.FC<SomethingProps> = ({ messageId, value }) => (
-  <div>
-    <Text as="span" size="sm" className={styles.streamPropLabel}>
-      <FormattedMessage id={messageId} />
-    </Text>
-    <Text as="span" size="md" className={styles.streamPropValue}>
->>>>>>> dcb7d5f8
+    <Text as="span" size="md" className={styles.streamPropValue} data-testid={testId ? `${testId}-value` : undefined}>
       {value}
     </Text>
   </div>
@@ -67,19 +58,15 @@
       data-testid="stream-details-header"
     >
       <FlexContainer gap="md" alignItems="center" className={styles.leftActions}>
-<<<<<<< HEAD
-        <Switch
-          size="sm"
-          checked={config?.selected}
-          onChange={onSelectedChange}
-          disabled={disabled}
-          data-testid="stream-details-sync-stream-switch"
-        />
-=======
         <div>
-          <Switch size="sm" checked={config?.selected} onChange={onSelectedChange} disabled={disabled} />
+          <Switch
+            size="sm"
+            checked={config?.selected}
+            onChange={onSelectedChange}
+            disabled={disabled}
+            data-testid="stream-details-sync-stream-switch"
+          />
         </div>
->>>>>>> dcb7d5f8
         <Text color="grey300" size="xs">
           <FormattedMessage id="form.stream.sync" />
         </Text>
