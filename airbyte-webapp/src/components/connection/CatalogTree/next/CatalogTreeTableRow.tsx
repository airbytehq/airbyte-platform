--- conflicted
+++ resolved
@@ -78,15 +78,9 @@
         <Switch
           size="sm"
           checked={stream.config?.selected}
-          onChange={onSelectStream}
-<<<<<<< HEAD
+          onClick={stopPropagationClickHandler}
           disabled={disabled}
           testId="sync"
-=======
-          onClick={stopPropagationClickHandler}
-          disabled={disabled}
-          data-testid="selected-switch"
->>>>>>> 17d85fc9
         />
       </CatalogTreeTableCell>
       {/* TODO: Replace with actual field count for column selection */}
