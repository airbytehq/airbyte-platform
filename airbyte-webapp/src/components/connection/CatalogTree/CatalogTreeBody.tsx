--- conflicted
+++ resolved
@@ -45,8 +45,7 @@
   );
 
   return (
-<<<<<<< HEAD
-    <div>
+    <div data-testid="catalog-tree-table-body">
       <div className={styles.header}>
         {isNewTableDesignEnabled ? (
           <>
@@ -61,21 +60,6 @@
           </>
         )}
       </div>
-=======
-    <div className={styles.container} data-testid="catalog-tree-table-body">
-      {isNewTableDesignEnabled ? (
-        <>
-          <StreamConnectionHeader />
-          <CatalogTreeTableHeader />
-        </>
-      ) : (
-        <>
-          <CatalogTreeHeader />
-          <CatalogTreeSubheader />
-          <BulkHeader />
-        </>
-      )}
->>>>>>> 15a34b8a
       {streams.map((streamNode) => (
         <Field key={`schema.streams[${streamNode.id}].config`} name={`schema.streams[${streamNode.id}].config`}>
           {({ form }: FieldProps<FormikConnectionFormValues>) => (
