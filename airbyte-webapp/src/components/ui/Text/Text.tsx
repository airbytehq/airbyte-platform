import classNames from "classnames";
import React from "react";

import styles from "./text.module.scss";

type TextSize = "xs" | "sm" | "md" | "lg";
type TextColor = "darkBlue" | "grey";
type TextElementType = "p" | "span" | "div";

interface TextProps {
  className?: string;
  centered?: boolean;
  as?: TextElementType;
  size?: TextSize;
  color?: TextColor;
  bold?: boolean;
  inverseColor?: boolean;
  title?: string;
  color?: "default" | "grey-300";
  gradient?: boolean;
}

const sizes: Record<TextSize, string> = {
  xs: styles.xs,
  sm: styles.sm,
  md: styles.md,
  lg: styles.lg,
};

const colors: Record<TextColor, string> = {
  darkBlue: styles.darkBlue,
  grey: styles.grey,
};

const getTextClassNames = ({
  size,
  color,
  centered,
  bold,
  inverseColor,
  color,
  gradient,
<<<<<<< HEAD
}: Required<Pick<TextProps, "size" | "color" | "centered" | "bold" | "inverseColor" | "gradient">>) =>
  classNames(styles.text, sizes[size], colors[color], {
=======
}: Required<Pick<TextProps, "size" | "centered" | "bold" | "inverseColor" | "color" | "gradient">>) => {
  const sizes: Record<TextSize, string> = {
    xs: styles.xs,
    sm: styles.sm,
    md: styles.md,
    lg: styles.lg,
  };

  return classNames(styles.text, sizes[size], {
>>>>>>> 7f567bb1
    [styles.centered]: centered,
    [styles.bold]: bold,
    [styles.inverse]: inverseColor,
    [styles["text--color-grey-300"]]: color === "grey-300",
    [styles.gradient]: gradient,
  });

export const Text: React.FC<React.PropsWithChildren<TextProps>> = React.memo(
  ({
    as = "p",
    bold = false,
    centered = false,
    children,
    className: classNameProp,
    size = "md",
    color = "darkBlue",
    inverseColor = false,
    color = "default",
    gradient = false,
    ...remainingProps
  }) => {
    const className = classNames(
<<<<<<< HEAD
      getTextClassNames({ centered, size, color, bold, inverseColor, gradient }),
=======
      getTextClassNames({ centered, size, bold, inverseColor, gradient, color }),
>>>>>>> 7f567bb1
      classNameProp
    );

    return React.createElement(as, {
      ...remainingProps,
      "data-type": "text",
      className,
      children,
    });
  }
);<|MERGE_RESOLUTION|>--- conflicted
+++ resolved
@@ -16,7 +16,7 @@
   bold?: boolean;
   inverseColor?: boolean;
   title?: string;
-  color?: "default" | "grey-300";
+  // color?: "default" | "grey-300";
   gradient?: boolean;
 }
 
@@ -30,6 +30,7 @@
 const colors: Record<TextColor, string> = {
   darkBlue: styles.darkBlue,
   grey: styles.grey,
+  "grey-300": styles["text--color-grey-300"],
 };
 
 const getTextClassNames = ({
@@ -38,26 +39,12 @@
   centered,
   bold,
   inverseColor,
-  color,
   gradient,
-<<<<<<< HEAD
 }: Required<Pick<TextProps, "size" | "color" | "centered" | "bold" | "inverseColor" | "gradient">>) =>
   classNames(styles.text, sizes[size], colors[color], {
-=======
-}: Required<Pick<TextProps, "size" | "centered" | "bold" | "inverseColor" | "color" | "gradient">>) => {
-  const sizes: Record<TextSize, string> = {
-    xs: styles.xs,
-    sm: styles.sm,
-    md: styles.md,
-    lg: styles.lg,
-  };
-
-  return classNames(styles.text, sizes[size], {
->>>>>>> 7f567bb1
     [styles.centered]: centered,
     [styles.bold]: bold,
     [styles.inverse]: inverseColor,
-    [styles["text--color-grey-300"]]: color === "grey-300",
     [styles.gradient]: gradient,
   });
 
@@ -71,16 +58,11 @@
     size = "md",
     color = "darkBlue",
     inverseColor = false,
-    color = "default",
     gradient = false,
     ...remainingProps
   }) => {
     const className = classNames(
-<<<<<<< HEAD
       getTextClassNames({ centered, size, color, bold, inverseColor, gradient }),
-=======
-      getTextClassNames({ centered, size, bold, inverseColor, gradient, color }),
->>>>>>> 7f567bb1
       classNameProp
     );
 
