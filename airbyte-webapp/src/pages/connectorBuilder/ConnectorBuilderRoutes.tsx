--- conflicted
+++ resolved
@@ -10,12 +10,8 @@
 const ConnectorBuilderEditPage = React.lazy(() => import("./ConnectorBuilderEditPage"));
 
 export const enum ConnectorBuilderRoutePaths {
-<<<<<<< HEAD
-  Edit = "edit/:id",
-=======
   Create = "create",
-  Edit = "edit",
->>>>>>> 4bd43764
+  Edit = "edit/:projectId",
 }
 
 const ConnectorBuilderRoutes: React.FC = () => (
