/*
 * Copyright (c) 2023 Airbyte, Inc., all rights reserved.
 */

package io.airbyte.config;

import io.airbyte.commons.constants.AirbyteCatalogConstants;

/**
 * Catalog definitions config.
 */
public class CatalogDefinitionsConfig {

  /**
   * This method is used to get the path to the local connector catalog. Its override is intended for
   * Airbyte developers to test out changes to the catalog locally
   *
   * @return path to connector catalog
   */
  public static String getLocalConnectorCatalogPath() {
<<<<<<< HEAD
    return new EnvConfigs().getLocalCatalogPath();
=======
    Optional<String> customCatalogPath = new EnvConfigs().getLocalCatalogPath();
    if (customCatalogPath.isPresent()) {
      return customCatalogPath.get();
    }

    return AirbyteCatalogConstants.DEFAULT_LOCAL_CONNECTOR_CATALOG_PATH;
>>>>>>> 876139de
  }

  /**
   * This method is used to get the relative path used for writing the local connector catalog to
   * resources.
   *
   * Note: We always want to write to the default path. This is to prevent overwriting the catalog
   * file in the event we are using a custom catalog path.
   */
  public static String getLocalCatalogWritePath() {
    return AirbyteCatalogConstants.DEFAULT_LOCAL_CONNECTOR_CATALOG_PATH;
  }

}<|MERGE_RESOLUTION|>--- conflicted
+++ resolved
@@ -18,16 +18,7 @@
    * @return path to connector catalog
    */
   public static String getLocalConnectorCatalogPath() {
-<<<<<<< HEAD
     return new EnvConfigs().getLocalCatalogPath();
-=======
-    Optional<String> customCatalogPath = new EnvConfigs().getLocalCatalogPath();
-    if (customCatalogPath.isPresent()) {
-      return customCatalogPath.get();
-    }
-
-    return AirbyteCatalogConstants.DEFAULT_LOCAL_CONNECTOR_CATALOG_PATH;
->>>>>>> 876139de
   }
 
   /**
