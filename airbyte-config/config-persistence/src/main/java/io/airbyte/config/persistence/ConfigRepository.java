--- conflicted
+++ resolved
@@ -1605,18 +1605,14 @@
 
   private static final List<Field<?>> baseConnectorBuilderProjectColumns =
       Arrays.asList(CONNECTOR_BUILDER_PROJECT.ID, CONNECTOR_BUILDER_PROJECT.WORKSPACE_ID, CONNECTOR_BUILDER_PROJECT.NAME,
-          CONNECTOR_BUILDER_PROJECT.ACTOR_DEFINITION_ID, field(CONNECTOR_BUILDER_PROJECT.MANIFEST_DRAFT.isNotNull()).as("hasDraft"));
+          CONNECTOR_BUILDER_PROJECT.ACTOR_DEFINITION_ID, CONNECTOR_BUILDER_PROJECT.TOMBSTONE,
+          field(CONNECTOR_BUILDER_PROJECT.MANIFEST_DRAFT.isNotNull()).as("hasDraft"));
 
   public ConnectorBuilderProject getConnectorBuilderProject(final UUID builderProjectId, final boolean fetchManifestDraft)
       throws IOException, ConfigNotFoundException {
     final Optional<ConnectorBuilderProject> projectOptional = database.query(ctx -> {
       final List columnsToFetch =
-<<<<<<< HEAD
           new ArrayList(baseConnectorBuilderProjectColumns);
-=======
-          new ArrayList(Arrays.asList(CONNECTOR_BUILDER_PROJECT.ID, CONNECTOR_BUILDER_PROJECT.WORKSPACE_ID, CONNECTOR_BUILDER_PROJECT.NAME,
-              CONNECTOR_BUILDER_PROJECT.ACTOR_DEFINITION_ID, CONNECTOR_BUILDER_PROJECT.TOMBSTONE));
->>>>>>> 242a3195
       if (fetchManifestDraft) {
         columnsToFetch.add(CONNECTOR_BUILDER_PROJECT.MANIFEST_DRAFT);
       }
@@ -1636,12 +1632,7 @@
 
     return database
         .query(ctx -> ctx
-<<<<<<< HEAD
             .select(baseConnectorBuilderProjectColumns)
-=======
-            .select(CONNECTOR_BUILDER_PROJECT.ID, CONNECTOR_BUILDER_PROJECT.WORKSPACE_ID, CONNECTOR_BUILDER_PROJECT.NAME,
-                CONNECTOR_BUILDER_PROJECT.ACTOR_DEFINITION_ID, CONNECTOR_BUILDER_PROJECT.TOMBSTONE)
->>>>>>> 242a3195
             .from(CONNECTOR_BUILDER_PROJECT)
             .where(matchByWorkspace.andNot(CONNECTOR_BUILDER_PROJECT.TOMBSTONE))
             .fetch())
@@ -1668,15 +1659,10 @@
             .set(CONNECTOR_BUILDER_PROJECT.WORKSPACE_ID, builderProject.getWorkspaceId())
             .set(CONNECTOR_BUILDER_PROJECT.NAME, builderProject.getName())
             .set(CONNECTOR_BUILDER_PROJECT.ACTOR_DEFINITION_ID, builderProject.getActorDefinitionId())
-<<<<<<< HEAD
             .set(CONNECTOR_BUILDER_PROJECT.MANIFEST_DRAFT,
                 builderProject.getManifestDraft() == null ? null : JSONB.valueOf(Jsons.serialize(builderProject.getManifestDraft())))
             .set(WORKSPACE.UPDATED_AT, timestamp)
-=======
             .set(CONNECTOR_BUILDER_PROJECT.TOMBSTONE, builderProject.getTombstone() != null && builderProject.getTombstone())
-            .set(CONNECTOR_BUILDER_PROJECT.MANIFEST_DRAFT, JSONB.valueOf(Jsons.serialize(builderProject.getManifestDraft())))
-            .set(CONNECTOR_BUILDER_PROJECT.UPDATED_AT, timestamp)
->>>>>>> 242a3195
             .where(matchId)
             .execute();
       } else {
@@ -1685,17 +1671,11 @@
             .set(CONNECTOR_BUILDER_PROJECT.WORKSPACE_ID, builderProject.getWorkspaceId())
             .set(CONNECTOR_BUILDER_PROJECT.NAME, builderProject.getName())
             .set(CONNECTOR_BUILDER_PROJECT.ACTOR_DEFINITION_ID, builderProject.getActorDefinitionId())
-<<<<<<< HEAD
             .set(CONNECTOR_BUILDER_PROJECT.MANIFEST_DRAFT,
                 builderProject.getManifestDraft() == null ? null : JSONB.valueOf(Jsons.serialize(builderProject.getManifestDraft())))
-            .set(WORKSPACE.CREATED_AT, timestamp)
-            .set(WORKSPACE.UPDATED_AT, timestamp)
-=======
-            .set(CONNECTOR_BUILDER_PROJECT.TOMBSTONE, builderProject.getTombstone() != null && builderProject.getTombstone())
-            .set(CONNECTOR_BUILDER_PROJECT.MANIFEST_DRAFT, JSONB.valueOf(Jsons.serialize(builderProject.getManifestDraft())))
             .set(CONNECTOR_BUILDER_PROJECT.CREATED_AT, timestamp)
             .set(CONNECTOR_BUILDER_PROJECT.UPDATED_AT, timestamp)
->>>>>>> 242a3195
+            .set(CONNECTOR_BUILDER_PROJECT.TOMBSTONE, builderProject.getTombstone() != null && builderProject.getTombstone())
             .execute();
       }
       return null;
