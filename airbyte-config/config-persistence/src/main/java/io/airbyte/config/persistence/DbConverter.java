--- conflicted
+++ resolved
@@ -288,11 +288,8 @@
         .withWorkspaceId(record.get(CONNECTOR_BUILDER_PROJECT.WORKSPACE_ID))
         .withBuilderProjectId(record.get(CONNECTOR_BUILDER_PROJECT.ID))
         .withName(record.get(CONNECTOR_BUILDER_PROJECT.NAME))
-<<<<<<< HEAD
         .withHasDraft((Boolean) record.get("hasDraft"))
-=======
         .withTombstone(record.get(CONNECTOR_BUILDER_PROJECT.TOMBSTONE))
->>>>>>> 242a3195
         .withActorDefinitionId(record.get(CONNECTOR_BUILDER_PROJECT.ACTOR_DEFINITION_ID));
   }
 
