/*
 * Copyright (c) 2023 Airbyte, Inc., all rights reserved.
 */

package io.airbyte.config.persistence;

import static io.airbyte.db.instance.configs.jooq.generated.Tables.ACTOR;
import static io.airbyte.db.instance.configs.jooq.generated.Tables.ACTOR_CATALOG;
import static io.airbyte.db.instance.configs.jooq.generated.Tables.ACTOR_CATALOG_FETCH_EVENT;
import static io.airbyte.db.instance.configs.jooq.generated.Tables.ACTOR_DEFINITION;
import static io.airbyte.db.instance.configs.jooq.generated.Tables.ACTOR_OAUTH_PARAMETER;
import static io.airbyte.db.instance.configs.jooq.generated.Tables.CONNECTION;
import static io.airbyte.db.instance.configs.jooq.generated.Tables.CONNECTOR_BUILDER_PROJECT;
import static io.airbyte.db.instance.configs.jooq.generated.Tables.WORKSPACE;
import static io.airbyte.db.instance.configs.jooq.generated.Tables.WORKSPACE_SERVICE_ACCOUNT;

import io.airbyte.commons.enums.Enums;
import io.airbyte.commons.json.Jsons;
import io.airbyte.commons.protocol.migrations.v1.CatalogMigrationV1Helper;
import io.airbyte.config.ActorCatalog;
import io.airbyte.config.ActorCatalogFetchEvent;
import io.airbyte.config.ActorCatalogWithUpdatedAt;
import io.airbyte.config.ActorDefinitionResourceRequirements;
import io.airbyte.config.AllowedHosts;
import io.airbyte.config.ConnectorBuilderProject;
import io.airbyte.config.DestinationConnection;
import io.airbyte.config.DestinationOAuthParameter;
import io.airbyte.config.FieldSelectionData;
import io.airbyte.config.Geography;
import io.airbyte.config.JobSyncConfig.NamespaceDefinitionType;
import io.airbyte.config.NormalizationDestinationDefinitionConfig;
import io.airbyte.config.Notification;
import io.airbyte.config.ResourceRequirements;
import io.airbyte.config.Schedule;
import io.airbyte.config.ScheduleData;
import io.airbyte.config.SourceConnection;
import io.airbyte.config.SourceOAuthParameter;
import io.airbyte.config.StandardDestinationDefinition;
import io.airbyte.config.StandardSourceDefinition;
import io.airbyte.config.StandardSourceDefinition.SourceType;
import io.airbyte.config.StandardSync;
import io.airbyte.config.StandardSync.NonBreakingChangesPreference;
import io.airbyte.config.StandardSync.ScheduleType;
import io.airbyte.config.StandardSync.Status;
import io.airbyte.config.StandardWorkspace;
import io.airbyte.config.SuggestedStreams;
import io.airbyte.config.WorkspaceServiceAccount;
import io.airbyte.protocol.models.AirbyteCatalog;
import io.airbyte.protocol.models.ConfiguredAirbyteCatalog;
import io.airbyte.protocol.models.ConnectorSpecification;
import java.time.LocalDateTime;
import java.time.ZoneOffset;
import java.util.ArrayList;
import java.util.List;
import java.util.Objects;
import java.util.UUID;
import org.jooq.Record;

/**
 * Provides static methods for converting from repository layer results (often in the form of a jooq
 * {@link Record}) to config models.
 */
public class DbConverter {

  /**
   * Build connection (a.k.a. StandardSync) from db record.
   *
   * @param record db record.
   * @param connectionOperationId connection operation id.
   * @return connection (a.k.a. StandardSync)
   */
  public static StandardSync buildStandardSync(final Record record, final List<UUID> connectionOperationId) {
    return new StandardSync()
        .withConnectionId(record.get(CONNECTION.ID))
        .withNamespaceDefinition(
            Enums.toEnum(record.get(CONNECTION.NAMESPACE_DEFINITION, String.class), NamespaceDefinitionType.class)
                .orElseThrow())
        .withNamespaceFormat(record.get(CONNECTION.NAMESPACE_FORMAT))
        .withPrefix(record.get(CONNECTION.PREFIX))
        .withSourceId(record.get(CONNECTION.SOURCE_ID))
        .withDestinationId(record.get(CONNECTION.DESTINATION_ID))
        .withName(record.get(CONNECTION.NAME))
        .withCatalog(parseConfiguredAirbyteCatalog(record.get(CONNECTION.CATALOG).data()))
        .withFieldSelectionData(record.get(CONNECTION.FIELD_SELECTION_DATA) == null ? null
            : Jsons.deserialize(record.get(CONNECTION.FIELD_SELECTION_DATA).data(), FieldSelectionData.class))
        .withStatus(
            record.get(CONNECTION.STATUS) == null ? null
                : Enums.toEnum(record.get(CONNECTION.STATUS, String.class), Status.class).orElseThrow())
        .withSchedule(Jsons.deserialize(record.get(CONNECTION.SCHEDULE).data(), Schedule.class))
        .withManual(record.get(CONNECTION.MANUAL))
        .withScheduleType(record.get(CONNECTION.SCHEDULE_TYPE) == null ? null
            : Enums.toEnum(record.get(CONNECTION.SCHEDULE_TYPE, String.class), ScheduleType.class).orElseThrow())
        .withScheduleData(
            record.get(CONNECTION.SCHEDULE_DATA) == null ? null
                : Jsons.deserialize(record.get(CONNECTION.SCHEDULE_DATA).data(), ScheduleData.class))
        .withOperationIds(connectionOperationId)
        .withResourceRequirements(
            Jsons.deserialize(record.get(CONNECTION.RESOURCE_REQUIREMENTS).data(), ResourceRequirements.class))
        .withSourceCatalogId(record.get(CONNECTION.SOURCE_CATALOG_ID))
        .withBreakingChange(record.get(CONNECTION.BREAKING_CHANGE))
        .withGeography(Enums.toEnum(record.get(CONNECTION.GEOGRAPHY, String.class), Geography.class).orElseThrow())
        .withNonBreakingChangesPreference(
            Enums.toEnum(record.get(CONNECTION.NON_BREAKING_CHANGE_PREFERENCE, String.class), NonBreakingChangesPreference.class).orElseThrow())
        .withNotifySchemaChanges(record.get(CONNECTION.NOTIFY_SCHEMA_CHANGES));
  }

  private static ConfiguredAirbyteCatalog parseConfiguredAirbyteCatalog(final String configuredAirbyteCatalogString) {
    final ConfiguredAirbyteCatalog configuredAirbyteCatalog = Jsons.deserialize(configuredAirbyteCatalogString, ConfiguredAirbyteCatalog.class);
    // On-the-fly migration of persisted data types related objects (protocol v0->v1)
    // TODO feature flag this for data types rollout
    // CatalogMigrationV1Helper.upgradeSchemaIfNeeded(configuredAirbyteCatalog);
    CatalogMigrationV1Helper.downgradeSchemaIfNeeded(configuredAirbyteCatalog);
    return configuredAirbyteCatalog;
  }

  /**
   * Build workspace from db record.
   *
   * @param record db record
   * @return workspace
   */
  public static StandardWorkspace buildStandardWorkspace(final Record record) {
    final List<Notification> notificationList = new ArrayList<>();
    final List fetchedNotifications = Jsons.deserialize(record.get(WORKSPACE.NOTIFICATIONS).data(), List.class);
    for (final Object notification : fetchedNotifications) {
      notificationList.add(Jsons.convertValue(notification, Notification.class));
    }
    return new StandardWorkspace()
        .withWorkspaceId(record.get(WORKSPACE.ID))
        .withName(record.get(WORKSPACE.NAME))
        .withSlug(record.get(WORKSPACE.SLUG))
        .withInitialSetupComplete(record.get(WORKSPACE.INITIAL_SETUP_COMPLETE))
        .withCustomerId(record.get(WORKSPACE.CUSTOMER_ID))
        .withEmail(record.get(WORKSPACE.EMAIL))
        .withAnonymousDataCollection(record.get(WORKSPACE.ANONYMOUS_DATA_COLLECTION))
        .withNews(record.get(WORKSPACE.SEND_NEWSLETTER))
        .withSecurityUpdates(record.get(WORKSPACE.SEND_SECURITY_UPDATES))
        .withDisplaySetupWizard(record.get(WORKSPACE.DISPLAY_SETUP_WIZARD))
        .withTombstone(record.get(WORKSPACE.TOMBSTONE))
        .withNotifications(notificationList)
        .withFirstCompletedSync(record.get(WORKSPACE.FIRST_SYNC_COMPLETE))
        .withFeedbackDone(record.get(WORKSPACE.FEEDBACK_COMPLETE))
        .withDefaultGeography(
            Enums.toEnum(record.get(WORKSPACE.GEOGRAPHY, String.class), Geography.class).orElseThrow())
        .withWebhookOperationConfigs(record.get(WORKSPACE.WEBHOOK_OPERATION_CONFIGS) == null ? null
            : Jsons.deserialize(record.get(WORKSPACE.WEBHOOK_OPERATION_CONFIGS).data()));
  }

  /**
   * Build source from db record.
   *
   * @param record db record
   * @return source
   */
  public static SourceConnection buildSourceConnection(final Record record) {
    return new SourceConnection()
        .withSourceId(record.get(ACTOR.ID))
        .withConfiguration(Jsons.deserialize(record.get(ACTOR.CONFIGURATION).data()))
        .withWorkspaceId(record.get(ACTOR.WORKSPACE_ID))
        .withSourceDefinitionId(record.get(ACTOR.ACTOR_DEFINITION_ID))
        .withTombstone(record.get(ACTOR.TOMBSTONE))
        .withName(record.get(ACTOR.NAME));
  }

  /**
   * Build destination from db record.
   *
   * @param record db record
   * @return destination
   */
  public static DestinationConnection buildDestinationConnection(final Record record) {
    return new DestinationConnection()
        .withDestinationId(record.get(ACTOR.ID))
        .withConfiguration(Jsons.deserialize(record.get(ACTOR.CONFIGURATION).data()))
        .withWorkspaceId(record.get(ACTOR.WORKSPACE_ID))
        .withDestinationDefinitionId(record.get(ACTOR.ACTOR_DEFINITION_ID))
        .withTombstone(record.get(ACTOR.TOMBSTONE))
        .withName(record.get(ACTOR.NAME));
  }

<<<<<<< HEAD
  public static StandardSourceDefinition buildStandardSourceDefinition(final Record record, final long defaultMaxSecondsBetweenMessages) {
=======
  /**
   * Build source definition from db record.
   *
   * @param record db record
   * @return source definition
   */
  public static StandardSourceDefinition buildStandardSourceDefinition(final Record record) {
>>>>>>> 306f8fb5
    return new StandardSourceDefinition()
        .withSourceDefinitionId(record.get(ACTOR_DEFINITION.ID))
        .withDockerImageTag(record.get(ACTOR_DEFINITION.DOCKER_IMAGE_TAG))
        .withIcon(record.get(ACTOR_DEFINITION.ICON))
        .withDockerRepository(record.get(ACTOR_DEFINITION.DOCKER_REPOSITORY))
        .withDocumentationUrl(record.get(ACTOR_DEFINITION.DOCUMENTATION_URL))
        .withName(record.get(ACTOR_DEFINITION.NAME))
        .withSourceType(record.get(ACTOR_DEFINITION.SOURCE_TYPE) == null ? null
            : Enums.toEnum(record.get(ACTOR_DEFINITION.SOURCE_TYPE, String.class), SourceType.class).orElseThrow())
        .withSpec(Jsons.deserialize(record.get(ACTOR_DEFINITION.SPEC).data(), ConnectorSpecification.class))
        .withProtocolVersion(record.get(ACTOR_DEFINITION.PROTOCOL_VERSION, String.class))
        .withTombstone(record.get(ACTOR_DEFINITION.TOMBSTONE))
        .withPublic(record.get(ACTOR_DEFINITION.PUBLIC))
        .withCustom(record.get(ACTOR_DEFINITION.CUSTOM))
        .withReleaseStage(record.get(ACTOR_DEFINITION.RELEASE_STAGE) == null ? null
            : Enums.toEnum(record.get(ACTOR_DEFINITION.RELEASE_STAGE, String.class), StandardSourceDefinition.ReleaseStage.class).orElseThrow())
        .withReleaseDate(record.get(ACTOR_DEFINITION.RELEASE_DATE) == null ? null
            : record.get(ACTOR_DEFINITION.RELEASE_DATE).toString())
        .withResourceRequirements(record.get(ACTOR_DEFINITION.RESOURCE_REQUIREMENTS) == null
            ? null
            : Jsons.deserialize(record.get(ACTOR_DEFINITION.RESOURCE_REQUIREMENTS).data(), ActorDefinitionResourceRequirements.class))
        .withAllowedHosts(record.get(ACTOR_DEFINITION.ALLOWED_HOSTS) == null
            ? null
            : Jsons.deserialize(record.get(ACTOR_DEFINITION.ALLOWED_HOSTS).data(), AllowedHosts.class))
        .withSuggestedStreams(record.get(ACTOR_DEFINITION.SUGGESTED_STREAMS) == null
            ? null
            : Jsons.deserialize(record.get(ACTOR_DEFINITION.SUGGESTED_STREAMS).data(), SuggestedStreams.class))
        .withMaxSecondsBetweenMessages(record.get(ACTOR_DEFINITION.MAX_SECONDS_BETWEEN_MESSAGES) == null
            ? defaultMaxSecondsBetweenMessages
            : record.get(ACTOR_DEFINITION.MAX_SECONDS_BETWEEN_MESSAGES).longValue());
  }

  /**
   * Build destination definition from db record.
   *
   * @param record db record
   * @return destination definition
   */
  public static StandardDestinationDefinition buildStandardDestinationDefinition(final Record record) {
    return new StandardDestinationDefinition()
        .withDestinationDefinitionId(record.get(ACTOR_DEFINITION.ID))
        .withDockerImageTag(record.get(ACTOR_DEFINITION.DOCKER_IMAGE_TAG))
        .withIcon(record.get(ACTOR_DEFINITION.ICON))
        .withDockerRepository(record.get(ACTOR_DEFINITION.DOCKER_REPOSITORY))
        .withDocumentationUrl(record.get(ACTOR_DEFINITION.DOCUMENTATION_URL))
        .withName(record.get(ACTOR_DEFINITION.NAME))
        .withSpec(Jsons.deserialize(record.get(ACTOR_DEFINITION.SPEC).data(), ConnectorSpecification.class))
        .withProtocolVersion(record.get(ACTOR_DEFINITION.PROTOCOL_VERSION, String.class))
        .withTombstone(record.get(ACTOR_DEFINITION.TOMBSTONE))
        .withPublic(record.get(ACTOR_DEFINITION.PUBLIC))
        .withCustom(record.get(ACTOR_DEFINITION.CUSTOM))
        .withReleaseStage(record.get(ACTOR_DEFINITION.RELEASE_STAGE) == null ? null
            : Enums.toEnum(record.get(ACTOR_DEFINITION.RELEASE_STAGE, String.class), StandardDestinationDefinition.ReleaseStage.class).orElseThrow())
        .withReleaseDate(record.get(ACTOR_DEFINITION.RELEASE_DATE) == null ? null
            : record.get(ACTOR_DEFINITION.RELEASE_DATE).toString())
        .withSupportsDbt(record.get(ACTOR_DEFINITION.SUPPORTS_DBT) == null ? null
            : record.get(ACTOR_DEFINITION.SUPPORTS_DBT))
        .withNormalizationConfig(
            Objects.nonNull(record.get(ACTOR_DEFINITION.NORMALIZATION_REPOSITORY)) && Objects.nonNull(record.get(ACTOR_DEFINITION.NORMALIZATION_TAG))
                &&
                Objects.nonNull(record.get(ACTOR_DEFINITION.NORMALIZATION_INTEGRATION_TYPE))
                    ? new NormalizationDestinationDefinitionConfig()
                        .withNormalizationRepository(record.get(ACTOR_DEFINITION.NORMALIZATION_REPOSITORY))
                        .withNormalizationTag(record.get(ACTOR_DEFINITION.NORMALIZATION_TAG))
                        .withNormalizationIntegrationType(record.get(ACTOR_DEFINITION.NORMALIZATION_INTEGRATION_TYPE))
                    : null)
        .withResourceRequirements(record.get(ACTOR_DEFINITION.RESOURCE_REQUIREMENTS) == null
            ? null
            : Jsons.deserialize(record.get(ACTOR_DEFINITION.RESOURCE_REQUIREMENTS).data(), ActorDefinitionResourceRequirements.class))
        .withAllowedHosts(record.get(ACTOR_DEFINITION.ALLOWED_HOSTS) == null
            ? null
            : Jsons.deserialize(record.get(ACTOR_DEFINITION.ALLOWED_HOSTS).data(), AllowedHosts.class));
  }

  /**
   * Build destination oauth parameters from db record.
   *
   * @param record db record
   * @return destination oauth parameter
   */
  public static DestinationOAuthParameter buildDestinationOAuthParameter(final Record record) {
    return new DestinationOAuthParameter()
        .withOauthParameterId(record.get(ACTOR_OAUTH_PARAMETER.ID))
        .withConfiguration(Jsons.deserialize(record.get(ACTOR_OAUTH_PARAMETER.CONFIGURATION).data()))
        .withWorkspaceId(record.get(ACTOR_OAUTH_PARAMETER.WORKSPACE_ID))
        .withDestinationDefinitionId(record.get(ACTOR_OAUTH_PARAMETER.ACTOR_DEFINITION_ID));
  }

  /**
   * Build source oauth parameters from db record.
   *
   * @param record db record
   * @return source oauth parameters
   */
  public static SourceOAuthParameter buildSourceOAuthParameter(final Record record) {
    return new SourceOAuthParameter()
        .withOauthParameterId(record.get(ACTOR_OAUTH_PARAMETER.ID))
        .withConfiguration(Jsons.deserialize(record.get(ACTOR_OAUTH_PARAMETER.CONFIGURATION).data()))
        .withWorkspaceId(record.get(ACTOR_OAUTH_PARAMETER.WORKSPACE_ID))
        .withSourceDefinitionId(record.get(ACTOR_OAUTH_PARAMETER.ACTOR_DEFINITION_ID));
  }

  /**
   * Build actor catalog from db record.
   *
   * @param record db record
   * @return actor catalog
   */
  public static ActorCatalog buildActorCatalog(final Record record) {
    return new ActorCatalog()
        .withId(record.get(ACTOR_CATALOG.ID))
        .withCatalog(Jsons.jsonNode(parseAirbyteCatalog(record.get(ACTOR_CATALOG.CATALOG).toString())))
        .withCatalogHash(record.get(ACTOR_CATALOG.CATALOG_HASH));
  }

  /**
   * Build actor catalog with updated at from db record.
   *
   * @param record db record
   * @return actor catalog with last updated at
   */
  public static ActorCatalogWithUpdatedAt buildActorCatalogWithUpdatedAt(final Record record) {
    return new ActorCatalogWithUpdatedAt()
        .withId(record.get(ACTOR_CATALOG.ID))
        .withCatalog(Jsons.jsonNode(parseAirbyteCatalog(record.get(ACTOR_CATALOG.CATALOG).toString())))
        .withCatalogHash(record.get(ACTOR_CATALOG.CATALOG_HASH))
        .withUpdatedAt(record.get(ACTOR_CATALOG_FETCH_EVENT.CREATED_AT, LocalDateTime.class).toEpochSecond(ZoneOffset.UTC));
  }

  /**
   * Parse airbyte catalog from JSON string.
   *
   * @param airbyteCatalogString catalog as JSON string
   * @return airbyte catalog
   */
  public static AirbyteCatalog parseAirbyteCatalog(final String airbyteCatalogString) {
    final AirbyteCatalog airbyteCatalog = Jsons.deserialize(airbyteCatalogString, AirbyteCatalog.class);
    // On-the-fly migration of persisted data types related objects (protocol v0->v1)
    // TODO feature flag this for data types rollout
    // CatalogMigrationV1Helper.upgradeSchemaIfNeeded(airbyteCatalog);
    CatalogMigrationV1Helper.downgradeSchemaIfNeeded(airbyteCatalog);
    return airbyteCatalog;
  }

  /**
   * Build actor catalog fetch event from db record.
   *
   * @param record db record
   * @return actor catalog fetch event
   */
  public static ActorCatalogFetchEvent buildActorCatalogFetchEvent(final Record record) {
    return new ActorCatalogFetchEvent()
        .withActorId(record.get(ACTOR_CATALOG_FETCH_EVENT.ACTOR_ID))
        .withActorCatalogId(record.get(ACTOR_CATALOG_FETCH_EVENT.ACTOR_CATALOG_ID))
        .withCreatedAt(record.get(ACTOR_CATALOG_FETCH_EVENT.CREATED_AT, LocalDateTime.class).toEpochSecond(ZoneOffset.UTC));
  }

  /**
   * Build workspace service account from db record.
   *
   * @param record db record
   * @return workspace service account
   */
  public static WorkspaceServiceAccount buildWorkspaceServiceAccount(final Record record) {
    return new WorkspaceServiceAccount()
        .withWorkspaceId(record.get(WORKSPACE_SERVICE_ACCOUNT.WORKSPACE_ID))
        .withServiceAccountId(record.get(WORKSPACE_SERVICE_ACCOUNT.SERVICE_ACCOUNT_ID))
        .withServiceAccountEmail(record.get(WORKSPACE_SERVICE_ACCOUNT.SERVICE_ACCOUNT_EMAIL))
        .withJsonCredential(record.get(WORKSPACE_SERVICE_ACCOUNT.JSON_CREDENTIAL) == null ? null
            : Jsons.deserialize(record.get(WORKSPACE_SERVICE_ACCOUNT.JSON_CREDENTIAL).data()))
        .withHmacKey(record.get(WORKSPACE_SERVICE_ACCOUNT.HMAC_KEY) == null ? null
            : Jsons.deserialize(record.get(WORKSPACE_SERVICE_ACCOUNT.HMAC_KEY).data()));
  }

  /**
   * Builder connector builder with manifest project from db record.
   *
   * @param record db record
   * @return connector builder project
   */
  public static ConnectorBuilderProject buildConnectorBuilderProject(final Record record) {
    return buildConnectorBuilderProjectWithoutManifestDraft(record)
        .withManifestDraft(record.get(CONNECTOR_BUILDER_PROJECT.MANIFEST_DRAFT) == null ? null
            : Jsons.deserialize(record.get(CONNECTOR_BUILDER_PROJECT.MANIFEST_DRAFT).data()));
  }

  /**
   * Builder connector builder without manifest project from db record.
   *
   * @param record db record
   * @return connector builder project
   */
  public static ConnectorBuilderProject buildConnectorBuilderProjectWithoutManifestDraft(final Record record) {
    return new ConnectorBuilderProject()
        .withWorkspaceId(record.get(CONNECTOR_BUILDER_PROJECT.WORKSPACE_ID))
        .withBuilderProjectId(record.get(CONNECTOR_BUILDER_PROJECT.ID))
        .withName(record.get(CONNECTOR_BUILDER_PROJECT.NAME))
        .withTombstone(record.get(CONNECTOR_BUILDER_PROJECT.TOMBSTONE))
        .withActorDefinitionId(record.get(CONNECTOR_BUILDER_PROJECT.ACTOR_DEFINITION_ID));
  }

}<|MERGE_RESOLUTION|>--- conflicted
+++ resolved
@@ -178,17 +178,13 @@
         .withName(record.get(ACTOR.NAME));
   }
 
-<<<<<<< HEAD
+  /**
+   * Build source definition from db record.
+   *
+   * @param record db record
+   * @return source definition
+   */
   public static StandardSourceDefinition buildStandardSourceDefinition(final Record record, final long defaultMaxSecondsBetweenMessages) {
-=======
-  /**
-   * Build source definition from db record.
-   *
-   * @param record db record
-   * @return source definition
-   */
-  public static StandardSourceDefinition buildStandardSourceDefinition(final Record record) {
->>>>>>> 306f8fb5
     return new StandardSourceDefinition()
         .withSourceDefinitionId(record.get(ACTOR_DEFINITION.ID))
         .withDockerImageTag(record.get(ACTOR_DEFINITION.DOCKER_IMAGE_TAG))
